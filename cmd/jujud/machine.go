--- conflicted
+++ resolved
@@ -365,14 +365,11 @@
 				// the agent's configuration file. In the future, we may retrieve
 				// the state server certificate and key from the state, and
 				// this should then change.
-<<<<<<< HEAD
 				info, _ := a.Conf.config.StateServingInfo()
 				port := info.APIPort
 				cert := []byte(info.Cert)
 				key := []byte(info.PrivateKey)
-=======
-				port, cert, key := agentConfig.APIServerDetails()
->>>>>>> fe540239
+
 				if len(cert) == 0 || len(key) == 0 {
 					return nil, &fatalError{"configuration does not have state server cert/key"}
 				}
