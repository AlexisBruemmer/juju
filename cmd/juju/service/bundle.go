// Copyright 2015 Canonical Ltd.
// Licensed under the LGPLv3, see LICENCE file for details.

package service

import (
	"fmt"
	"os"
	"path/filepath"
	"sort"
	"strings"
	"time"

	"github.com/juju/bundlechanges"
	"github.com/juju/errors"
	"github.com/juju/names"
	"gopkg.in/juju/charm.v6-unstable"
<<<<<<< HEAD
	"gopkg.in/juju/charmrepo.v2-unstable"
=======
	csparams "gopkg.in/juju/charmrepo.v2-unstable/csclient/params"
	"gopkg.in/macaroon.v1"
>>>>>>> d59d13e0
	"gopkg.in/yaml.v1"

	"github.com/juju/juju/api"
	apiannotations "github.com/juju/juju/api/annotations"
	apiservice "github.com/juju/juju/api/service"
	"github.com/juju/juju/apiserver/params"
	"github.com/juju/juju/charmstore"
	"github.com/juju/juju/constraints"
	"github.com/juju/juju/instance"
	"github.com/juju/juju/state/multiwatcher"
	"github.com/juju/juju/state/watcher"
	"github.com/juju/juju/storage"
)

var watchAll = func(c *api.Client) (allWatcher, error) {
	return c.WatchAll()
}

type allWatcher interface {
	Next() ([]multiwatcher.Delta, error)
	Stop() error
}

// deploymentLogger is used to notify clients about the bundle deployment
// progress.
type deploymentLogger interface {
	// Infof formats and logs the given message.
	Infof(string, ...interface{})
}

// deployBundle deploys the given bundle data using the given API client and
// charm store client. The deployment is not transactional, and its progress is
// notified using the given deployment logger.
func deployBundle(
<<<<<<< HEAD
	bundleFilePath string, data *charm.BundleData, client *api.Client,
	serviceDeployer *serviceDeployer, csclient *csClient, conf *config.Config,
	log deploymentLogger, bundleStorage map[string]map[string]storage.Constraints,
) error {
=======
	data *charm.BundleData,
	channel csparams.Channel,
	client *api.Client,
	serviceDeployer *serviceDeployer,
	resolver *charmURLResolver,
	log deploymentLogger,
	bundleStorage map[string]map[string]storage.Constraints,
) (map[*charm.URL]*macaroon.Macaroon, error) {
>>>>>>> d59d13e0
	verifyConstraints := func(s string) error {
		_, err := constraints.Parse(s)
		return err
	}
	verifyStorage := func(s string) error {
		_, err := storage.ParseConstraints(s)
		return err
	}
<<<<<<< HEAD
	if bundleFilePath == "" {
		if err := data.Verify(verifyConstraints, verifyStorage); err != nil {
			return errors.Annotate(err, "cannot deploy bundle")
		}
	} else {
		if err := data.VerifyLocal(bundleFilePath, verifyConstraints, verifyStorage); err != nil {
			return errors.Annotate(err, "cannot deploy bundle")
		}
=======
	if err := data.Verify(verifyConstraints, verifyStorage); err != nil {
		if verr, ok := err.(*charm.VerificationError); ok {
			errs := make([]string, len(verr.Errors))
			for i, err := range verr.Errors {
				errs[i] = err.Error()
			}
			return nil, errors.New("the provided bundle has the following errors:\n" + strings.Join(errs, "\n"))
		}
		return nil, errors.Annotate(err, "cannot deploy bundle")
>>>>>>> d59d13e0
	}

	// Retrieve bundle changes.
	changes := bundlechanges.FromData(data)
	numChanges := len(changes)

	// Initialize the unit status.
	status, err := client.Status(nil)
	if err != nil {
		return nil, errors.Annotate(err, "cannot get model status")
	}
	unitStatus := make(map[string]string, numChanges)
	for _, serviceData := range status.Services {
		for unit, unitData := range serviceData.Units {
			unitStatus[unit] = unitData.Machine
		}
	}

	// Instantiate a watcher used to follow the deployment progress.
	watcher, err := watchAll(client)
	if err != nil {
		return nil, errors.Annotate(err, "cannot watch model")
	}
	defer watcher.Stop()

	serviceClient, err := serviceDeployer.newServiceAPIClient()
	if err != nil {
		return nil, errors.Annotate(err, "cannot get service client")
	}

	annotationsClient, err := serviceDeployer.newAnnotationsAPIClient()
	if err != nil {
		return nil, errors.Annotate(err, "cannot get annotations client")
	}

	// Instantiate the bundle handler.
	h := &bundleHandler{
		bundleDir:         bundleFilePath,
		changes:           changes,
		results:           make(map[string]string, numChanges),
		channel:           channel,
		client:            client,
		serviceClient:     serviceClient,
		annotationsClient: annotationsClient,
		serviceDeployer:   serviceDeployer,
		bundleStorage:     bundleStorage,
<<<<<<< HEAD
		csclient:          csclient,
		conf:              conf,
=======
		resolver:          resolver,
>>>>>>> d59d13e0
		log:               log,
		data:              data,
		unitStatus:        unitStatus,
		ignoredMachines:   make(map[string]bool, len(data.Services)),
		ignoredUnits:      make(map[string]bool, len(data.Services)),
		watcher:           watcher,
	}

	// Deploy the bundle.
	csMacs := make(map[*charm.URL]*macaroon.Macaroon)
	channels := make(map[*charm.URL]csparams.Channel)
	for _, change := range changes {
		switch change := change.(type) {
		case *bundlechanges.AddCharmChange:
			cURL, channel, csMac, err2 := h.addCharm(change.Id(), change.Params)
			if err2 == nil {
				csMacs[cURL] = csMac
				channels[cURL] = channel
			}
			err = err2
		case *bundlechanges.AddMachineChange:
			err = h.addMachine(change.Id(), change.Params)
		case *bundlechanges.AddRelationChange:
			err = h.addRelation(change.Id(), change.Params)
		case *bundlechanges.AddServiceChange:
			var cURL *charm.URL
			cURL, err = charm.ParseURL(resolve(change.Params.Charm, h.results))
			if err == nil {
				chID := charmstore.CharmID{
					URL:     cURL,
					Channel: channels[cURL],
				}
				csMac := csMacs[cURL]
				err = h.addService(change.Id(), change.Params, chID, csMac)
			}
		case *bundlechanges.AddUnitChange:
			err = h.addUnit(change.Id(), change.Params)
		case *bundlechanges.ExposeChange:
			err = h.exposeService(change.Id(), change.Params)
		case *bundlechanges.SetAnnotationsChange:
			err = h.setAnnotations(change.Id(), change.Params)
		default:
			return nil, errors.Errorf("unknown change type: %T", change)
		}
		if err != nil {
			return nil, errors.Annotate(err, "cannot deploy bundle")
		}
	}
	return csMacs, nil
}

// bundleHandler provides helpers and the state required to deploy a bundle.
type bundleHandler struct {
	// bundleDir is the path where the bundle file is located for local bundles.
	bundleDir string
	// changes holds the changes to be applied in order to deploy the bundle.
	changes []bundlechanges.Change

	// results collects data resulting from applying changes. Keys identify
	// changes, values result from interacting with the environment, and are
	// stored so that they can be potentially reused later, for instance for
	// resolving a dynamic placeholder included in a change. Specifically, the
	// following values are stored:
	// - when adding a charm, the fully resolved charm is stored;
	// - when deploying a service, the service name is stored;
	// - when adding a machine, the resulting machine id is stored;
	// - when adding a unit, either the id of the machine holding the unit or
	//   the unit name can be stored. The latter happens when a machine is
	//   implicitly created by adding a unit without a machine spec.
	results map[string]string

	// channel identifies the default channel to use for the bundle.
	channel csparams.Channel

	// client is used to interact with the environment.
	client *api.Client

	// serviceClient is used to interact with services.
	serviceClient *apiservice.Client

	// annotationsClient is used to interact with annotations.
	annotationsClient *apiannotations.Client

	// serviceDeployer is used to deploy services.
	serviceDeployer *serviceDeployer

	// bundleStorage contains a mapping of service-specific storage
	// constraints. For each service, the storage constraints in the
	// map will replace or augment the storage constraints specified
	// in the bundle itself.
	bundleStorage map[string]map[string]storage.Constraints
<<<<<<< HEAD
	// csclient is used to retrieve charms from the charm store.
	csclient *csClient
	// conf holds the model configuration.
	conf *config.Config
=======

	// resolver is used to resolve charm and bundle URLs.
	resolver *charmURLResolver

>>>>>>> d59d13e0
	// log is used to output messages to the user, so that the user can keep
	// track of the bundle deployment progress.
	log deploymentLogger

	// data is the original bundle data that we want to deploy.
	data *charm.BundleData

	// unitStatus reflects the environment status and maps unit names to their
	// corresponding machine identifiers. This is kept updated by both change
	// handlers (addCharm, addService etc.) and by updateUnitStatus.
	unitStatus map[string]string

	// ignoredMachines and ignoredUnits map service names to whether a machine
	// or a unit creation has been skipped during the bundle deployment because
	// the current status of the environment does not require them to be added.
	ignoredMachines map[string]bool
	ignoredUnits    map[string]bool

	// watcher holds an environment mega-watcher used to keep the environment
	// status up to date.
	watcher allWatcher
}

// addCharm adds a charm to the environment.
<<<<<<< HEAD
func (h *bundleHandler) addCharm(id string, p bundlechanges.AddCharmParams) error {
	// First attempt to interpret as a local path.
	if strings.HasPrefix(p.Charm, ".") || filepath.IsAbs(p.Charm) {
		charmPath := p.Charm
		if !filepath.IsAbs(charmPath) {
			charmPath = filepath.Join(h.bundleDir, charmPath)
		}

		series := p.Series
		if series == "" {
			series = h.data.Series
		}
		ch, curl, err := charmrepo.NewCharmAtPath(charmPath, series)
		if err != nil && !os.IsNotExist(err) {
			return errors.Annotatef(err, "cannot deploy local charm at %q", charmPath)
		}
		if err == nil {
			if curl, err = h.client.AddLocalCharm(curl, ch); err != nil {
				return err
			}
			h.log.Infof("added charm %s", curl)
			h.results[id] = curl.String()
			return nil
		}
	}

	// Not a local charm, so grab from the store.
	url, _, err := resolveCharmStoreEntityURL(resolveCharmStoreEntityParams{
		urlStr:   p.Charm,
		csParams: h.csclient.params,
		conf:     h.conf,
	})
=======
func (h *bundleHandler) addCharm(id string, p bundlechanges.AddCharmParams) (*charm.URL, csparams.Channel, *macaroon.Macaroon, error) {
	url, channel, _, repo, err := h.resolver.resolve(p.Charm)
>>>>>>> d59d13e0
	if err != nil {
		return nil, channel, nil, errors.Annotatef(err, "cannot resolve URL %q", p.Charm)
	}
	if url.Series == "bundle" {
		return nil, channel, nil, errors.Errorf("expected charm URL, got bundle URL %q", p.Charm)
	}
<<<<<<< HEAD
	url, err = addCharmFromURL(h.client, url, h.csclient)
=======
	var csMac *macaroon.Macaroon
	url, csMac, err = addCharmFromURL(h.client, url, channel, repo)
>>>>>>> d59d13e0
	if err != nil {
		return nil, channel, nil, errors.Annotatef(err, "cannot add charm %q", p.Charm)
	}
	h.log.Infof("added charm %s", url)
	h.results[id] = url.String()
	return url, channel, csMac, nil
}

// addService deploys or update a service with no units. Service options are
// also set or updated.
func (h *bundleHandler) addService(id string, p bundlechanges.AddServiceParams, chID charmstore.CharmID, csMac *macaroon.Macaroon) error {
	h.results[id] = p.Service
	ch := chID.URL.String()
	// Handle service configuration.
	configYAML := ""
	if len(p.Options) > 0 {
		config, err := yaml.Marshal(map[string]map[string]interface{}{p.Service: p.Options})
		if err != nil {
			return errors.Annotatef(err, "cannot marshal options for service %q", p.Service)
		}
		configYAML = string(config)
	}
	// Handle service constraints.
	cons, err := constraints.Parse(p.Constraints)
	if err != nil {
		// This should never happen, as the bundle is already verified.
		return errors.Annotate(err, "invalid constraints for service")
	}
	storageConstraints := h.bundleStorage[p.Service]
	if len(p.Storage) > 0 {
		if storageConstraints == nil {
			storageConstraints = make(map[string]storage.Constraints)
		}
		for k, v := range p.Storage {
			if _, ok := storageConstraints[k]; ok {
				// Storage constraints overridden
				// on the command line.
				continue
			}
			cons, err := storage.ParseConstraints(v)
			if err != nil {
				return errors.Annotate(err, "invalid storage constraints")
			}
			storageConstraints[k] = cons
		}
	}
	resources := make(map[string]string)
	for resName, revision := range p.Resources {
		resources[resName] = fmt.Sprint(revision)
	}
	charmInfo, err := h.client.CharmInfo(ch)
	if err != nil {
		return err
	}
	resNames2IDs, err := handleResources(h.serviceDeployer.api, resources, p.Service, chID, csMac, charmInfo.Meta.Resources)
	if err != nil {
		return errors.Trace(err)
	}
	// Deploy the service.
	if err := h.serviceDeployer.serviceDeploy(serviceDeployParams{
		charmID:       chID,
		serviceName:   p.Service,
		configYAML:    configYAML,
		constraints:   cons,
		storage:       storageConstraints,
		spaceBindings: p.EndpointBindings,
		resources:     resNames2IDs,
	}); err == nil {
		h.log.Infof("service %s deployed (charm: %s)", p.Service, ch)
		for resName := range resNames2IDs {
			h.log.Infof("added resource %s", resName)
		}
		return nil
	} else if !isErrServiceExists(err) {
		return errors.Annotatef(err, "cannot deploy service %q", p.Service)
	}
	// The service is already deployed in the environment: check that its
	// charm is compatible with the one declared in the bundle. If it is,
	// reuse the existing service or upgrade to a specified revision.
	// Exit with an error otherwise.
	if err := h.upgradeCharm(p.Service, chID, csMac, resources); err != nil {
		return errors.Annotatef(err, "cannot upgrade service %q", p.Service)
	}
	// Update service configuration.
	if configYAML != "" {
		if err := h.serviceClient.Update(params.ServiceUpdate{
			ServiceName:  p.Service,
			SettingsYAML: configYAML,
		}); err != nil {
			// This should never happen as possible errors are already returned
			// by the service Deploy call above.
			return errors.Annotatef(err, "cannot update options for service %q", p.Service)
		}
		h.log.Infof("configuration updated for service %s", p.Service)
	}
	// Update service constraints.
	if p.Constraints != "" {
		if err := h.serviceClient.SetConstraints(p.Service, cons); err != nil {
			// This should never happen, as the bundle is already verified.
			return errors.Annotatef(err, "cannot update constraints for service %q", p.Service)
		}
		h.log.Infof("constraints applied for service %s", p.Service)
	}
	return nil
}

// addMachine creates a new top-level machine or container in the environment.
func (h *bundleHandler) addMachine(id string, p bundlechanges.AddMachineParams) error {
	services := h.servicesForMachineChange(id)
	// Note that we always have at least one service that justifies the
	// creation of this machine.
	msg := services[0] + " unit"
	svcLen := len(services)
	if svcLen != 1 {
		msg = strings.Join(services[:svcLen-1], ", ") + " and " + services[svcLen-1] + " units"
	}
	// Check whether the desired number of units already exist in the
	// environment, in which case avoid adding other machines to host those
	// service units.
	machine := h.chooseMachine(services...)
	if machine != "" {
		h.results[id] = machine
		notify := make([]string, 0, svcLen)
		for _, service := range services {
			if !h.ignoredMachines[service] {
				h.ignoredMachines[service] = true
				notify = append(notify, service)
			}
		}
		svcLen = len(notify)
		switch svcLen {
		case 0:
			return nil
		case 1:
			msg = notify[0]
		default:
			msg = strings.Join(notify[:svcLen-1], ", ") + " and " + notify[svcLen-1]
		}
		h.log.Infof("avoid creating other machines to host %s units", msg)
		return nil
	}
	cons, err := constraints.Parse(p.Constraints)
	if err != nil {
		// This should never happen, as the bundle is already verified.
		return errors.Annotate(err, "invalid constraints for machine")
	}
	machineParams := params.AddMachineParams{
		Constraints: cons,
		Series:      p.Series,
		Jobs:        []multiwatcher.MachineJob{multiwatcher.JobHostUnits},
	}
	if p.ContainerType != "" {
		containerType, err := instance.ParseContainerType(p.ContainerType)
		if err != nil {
			return errors.Annotatef(err, "cannot create machine for holding %s", msg)
		}
		machineParams.ContainerType = containerType
		if p.ParentId != "" {
			machineParams.ParentId, err = h.resolveMachine(p.ParentId)
			if err != nil {
				return errors.Annotatef(err, "cannot retrieve parent placement for %s", msg)
			}
		}
	}
	r, err := h.client.AddMachines([]params.AddMachineParams{machineParams})
	if err != nil {
		return errors.Annotatef(err, "cannot create machine for holding %s", msg)
	}
	if r[0].Error != nil {
		return errors.Annotatef(r[0].Error, "cannot create machine for holding %s", msg)
	}
	machine = r[0].Machine
	if p.ContainerType == "" {
		h.log.Infof("created new machine %s for holding %s", machine, msg)
	} else if p.ParentId == "" {
		h.log.Infof("created %s container in new machine for holding %s", machine, msg)
	} else {
		h.log.Infof("created %s container in machine %s for holding %s", machine, machineParams.ParentId, msg)
	}
	h.results[id] = machine
	return nil
}

// addRelation creates a relationship between two services.
func (h *bundleHandler) addRelation(id string, p bundlechanges.AddRelationParams) error {
	ep1 := resolveRelation(p.Endpoint1, h.results)
	ep2 := resolveRelation(p.Endpoint2, h.results)
	_, err := h.serviceClient.AddRelation(ep1, ep2)
	if err == nil {
		// A new relation has been established.
		h.log.Infof("related %s and %s", ep1, ep2)
		return nil
	}
	if isErrRelationExists(err) {
		// The relation is already present in the environment.
		h.log.Infof("%s and %s are already related", ep1, ep2)
		return nil
	}
	return errors.Annotatef(err, "cannot add relation between %q and %q", ep1, ep2)
}

// addUnit adds a single unit to a service already present in the environment.
func (h *bundleHandler) addUnit(id string, p bundlechanges.AddUnitParams) error {
	service := resolve(p.Service, h.results)
	// Check whether the desired number of units already exist in the
	// environment, in which case avoid adding other units.
	machine := h.chooseMachine(service)
	if machine != "" {
		h.results[id] = machine
		if !h.ignoredUnits[service] {
			h.ignoredUnits[service] = true
			num := h.numUnitsForService(service)
			var msg string
			if num == 1 {
				msg = "1 unit already present"
			} else {
				msg = fmt.Sprintf("%d units already present", num)
			}
			h.log.Infof("avoid adding new units to service %s: %s", service, msg)
		}
		return nil
	}
	var machineSpec string
	var placementArg []*instance.Placement
	if p.To != "" {
		var err error
		if machineSpec, err = h.resolveMachine(p.To); err != nil {
			// Should never happen.
			return errors.Annotatef(err, "cannot retrieve placement for %q unit", service)
		}
		placement, err := parsePlacement(machineSpec)
		if err != nil {
			return errors.Errorf("invalid --to parameter %q", machineSpec)
		}
		placementArg = append(placementArg, placement)
	}
	r, err := h.serviceClient.AddUnits(service, 1, placementArg)
	if err != nil {
		return errors.Annotatef(err, "cannot add unit for service %q", service)
	}
	unit := r[0]
	if machineSpec == "" {
		h.log.Infof("added %s unit to new machine", unit)
		// In this case, the unit name is stored in results instead of the
		// machine id, which is lazily evaluated later only if required.
		// This way we avoid waiting for watcher updates.
		h.results[id] = unit
	} else {
		h.log.Infof("added %s unit to machine %s", unit, machineSpec)
		h.results[id] = machineSpec
	}
	// Note that the machineSpec can be empty for now, resulting in a partially
	// incomplete unit status. That's ok as the missing info is provided later
	// when it is required.
	h.unitStatus[unit] = machineSpec
	return nil
}

// exposeService exposes a service.
func (h *bundleHandler) exposeService(id string, p bundlechanges.ExposeParams) error {
	service := resolve(p.Service, h.results)
	if err := h.serviceClient.Expose(service); err != nil {
		return errors.Annotatef(err, "cannot expose service %s", service)
	}
	h.log.Infof("service %s exposed", service)
	return nil
}

// setAnnotations sets annotations for a service or a machine.
func (h *bundleHandler) setAnnotations(id string, p bundlechanges.SetAnnotationsParams) error {
	eid := resolve(p.Id, h.results)
	var tag string
	switch p.EntityType {
	case bundlechanges.MachineType:
		tag = names.NewMachineTag(eid).String()
	case bundlechanges.ServiceType:
		tag = names.NewServiceTag(eid).String()
	default:
		return errors.Errorf("unexpected annotation entity type %q", p.EntityType)
	}
	result, err := h.annotationsClient.Set(map[string]map[string]string{tag: p.Annotations})
	if err == nil && len(result) > 0 {
		err = result[0].Error
	}
	if err != nil {
		return errors.Annotatef(err, "cannot set annotations for %s %q", p.EntityType, eid)
	}
	h.log.Infof("annotations set for %s %s", p.EntityType, eid)
	return nil
}

// servicesForMachineChange returns the names of the services for which an
// "addMachine" change is required, as adding machines is required to place
// units, and units belong to services.
// Receive the id of the "addMachine" change.
func (h *bundleHandler) servicesForMachineChange(changeId string) []string {
	services := make(map[string]bool, len(h.data.Services))
mainloop:
	for _, change := range h.changes {
		for _, required := range change.Requires() {
			if required != changeId {
				continue
			}
			switch change := change.(type) {
			case *bundlechanges.AddMachineChange:
				// The original machine is a container, and its parent is
				// another "addMachines" change. Search again using the
				// parent id.
				for _, service := range h.servicesForMachineChange(change.Id()) {
					services[service] = true
				}
				continue mainloop
			case *bundlechanges.AddUnitChange:
				// We have found the "addUnit" change, which refers to a
				// service: now resolve the service holding the unit.
				service := resolve(change.Params.Service, h.results)
				services[service] = true
				continue mainloop
			case *bundlechanges.SetAnnotationsChange:
				// A machine change is always required to set machine
				// annotations, but this isn't the interesting change here.
				continue mainloop
			default:
				// Should never happen.
				panic(fmt.Sprintf("unexpected change %T", change))
			}
		}
	}
	results := make([]string, 0, len(services))
	for service := range services {
		results = append(results, service)
	}
	sort.Strings(results)
	return results
}

// chooseMachine returns the id of a machine that will be used to host a unit
// of all the given services. If one of the services still requires units to be
// added, an empty string is returned, meaning that a new machine must be
// created for holding the unit. If instead all units are already placed,
// return the id of the machine which already holds units of the given services
// and which hosts the least number of units.
func (h *bundleHandler) chooseMachine(services ...string) string {
	candidateMachines := make(map[string]bool, len(h.unitStatus))
	numUnitsPerMachine := make(map[string]int, len(h.unitStatus))
	numUnitsPerService := make(map[string]int, len(h.data.Services))
	// Collect the number of units and the corresponding machines for all
	// involved services.
	for unit, machine := range h.unitStatus {
		// Retrieve the top level machine.
		machine = strings.Split(machine, "/")[0]
		numUnitsPerMachine[machine]++
		svc, err := names.UnitService(unit)
		if err != nil {
			// Should never happen because the bundle logic has already checked
			// that unit names are well formed.
			panic(err)
		}
		for _, service := range services {
			if service != svc {
				continue
			}
			numUnitsPerService[service]++
			candidateMachines[machine] = true
		}
	}
	// If at least one service still requires units to be added, return an
	// empty machine in order to force new machine creation.
	for _, service := range services {
		if numUnitsPerService[service] < h.data.Services[service].NumUnits {
			return ""
		}
	}
	// Return the least used machine.
	var result string
	var min int
	for machine, num := range numUnitsPerMachine {
		if candidateMachines[machine] && (result == "" || num < min) {
			result, min = machine, num
		}
	}
	return result
}

// updateUnitStatusPeriod is the time duration used to wait for a mega-watcher
// change to be available.
var updateUnitStatusPeriod = watcher.Period + 5*time.Second

// updateUnitStatus uses the mega-watcher to update units and machines info
// (h.unitStatus) so that it reflects the current environment status.
// This function must be called assuming new delta changes are available or
// will be available within the watcher time period. Otherwise, the function
// unblocks and an error is returned.
func (h *bundleHandler) updateUnitStatus() error {
	var delta []multiwatcher.Delta
	var err error
	ch := make(chan struct{})
	go func() {
		delta, err = h.watcher.Next()
		close(ch)
	}()
	select {
	case <-ch:
		if err != nil {
			return errors.Annotate(err, "cannot update model status")
		}
		for _, d := range delta {
			switch entityInfo := d.Entity.(type) {
			case *multiwatcher.UnitInfo:
				h.unitStatus[entityInfo.Name] = entityInfo.MachineId
			}
		}
	case <-time.After(updateUnitStatusPeriod):
		// TODO(fwereade): 2016-03-17 lp:1558657
		return errors.New("timeout while trying to get new changes from the watcher")
	}
	return nil
}

// numUnitsForService return the number of units belonging to the given service
// currently in the environment.
func (h *bundleHandler) numUnitsForService(service string) (num int) {
	for unit := range h.unitStatus {
		svc, err := names.UnitService(unit)
		if err != nil {
			// Should never happen.
			panic(err)
		}
		if svc == service {
			num++
		}
	}
	return num
}

// resolveMachine returns the machine id resolving the given unit or machine
// placeholder.
func (h *bundleHandler) resolveMachine(placeholder string) (string, error) {
	machineOrUnit := resolve(placeholder, h.results)
	if !names.IsValidUnit(machineOrUnit) {
		return machineOrUnit, nil
	}
	for h.unitStatus[machineOrUnit] == "" {
		if err := h.updateUnitStatus(); err != nil {
			return "", errors.Annotate(err, "cannot resolve machine")
		}
	}
	return h.unitStatus[machineOrUnit], nil
}

// resolveRelation returns the relation name resolving the included service
// placeholder.
func resolveRelation(e string, results map[string]string) string {
	parts := strings.SplitN(e, ":", 2)
	service := resolve(parts[0], results)
	if len(parts) == 1 {
		return service
	}
	return fmt.Sprintf("%s:%s", service, parts[1])
}

// resolve returns the real entity name for the bundle entity (for instance a
// service or a machine) with the given placeholder id.
// A placeholder id is a string like "$deploy-42" or "$addCharm-2", indicating
// the results of a previously applied change. It always starts with a dollar
// sign, followed by the identifier of the referred change. A change id is a
// string indicating the action type ("deploy", "addRelation" etc.), followed
// by a unique incremental number.
func resolve(placeholder string, results map[string]string) string {
	if !strings.HasPrefix(placeholder, "$") {
		panic(`placeholder does not start with "$"`)
	}
	id := placeholder[1:]
	return results[id]
}

// upgradeCharm upgrades the charm for the given service to the given charm id.
// If the service is already deployed using the given charm id, do nothing.
// This function returns an error if the existing charm and the target one are
// incompatible, meaning an upgrade from one to the other is not allowed.
func (h *bundleHandler) upgradeCharm(service string, chID charmstore.CharmID, csMac *macaroon.Macaroon, resources map[string]string) error {
	id := chID.URL.String()
	existing, err := h.serviceClient.GetCharmURL(service)
	if err != nil {
		return errors.Annotatef(err, "cannot retrieve info for service %q", service)
	}
	if existing.String() == id {
		h.log.Infof("reusing service %s (charm: %s)", service, id)
		return nil
	}
	url, err := charm.ParseURL(id)
	if err != nil {
		return errors.Annotatef(err, "cannot parse charm URL %q", id)
	}
	chID.URL = url
	if url.WithRevision(-1).Path() != existing.WithRevision(-1).Path() {
		return errors.Errorf("bundle charm %q is incompatible with existing charm %q", id, existing)
	}
	filtered, err := getUpgradeResources(h.serviceDeployer.api, service, url, h.client, resources)
	if err != nil {
		return errors.Trace(err)
	}
	var resNames2IDs map[string]string
	if len(filtered) != 0 {
		resNames2IDs, err = handleResources(h.serviceDeployer.api, resources, service, chID, csMac, filtered)
		if err != nil {
			return errors.Trace(err)
		}
	}
	cfg := apiservice.SetCharmConfig{
		ServiceName: service,
		CharmID:     chID,
		ResourceIDs: resNames2IDs,
	}
	if err := h.serviceClient.SetCharm(cfg); err != nil {
		return errors.Annotatef(err, "cannot upgrade charm to %q", id)
	}
	h.log.Infof("upgraded charm for existing service %s (from %s to %s)", service, existing, id)
	for resName := range resNames2IDs {
		h.log.Infof("added resource %s", resName)
	}
	return nil
}

// isErrServiceExists reports whether the given error has been generated
// from trying to deploy a service that already exists.
func isErrServiceExists(err error) bool {
	// TODO frankban (bug 1495952): do this check using the cause rather than
	// the string when a specific cause is available.
	return strings.HasSuffix(err.Error(), "service already exists")
}

// isErrRelationExists reports whether the given error has been generated
// from trying to create an already established relation.
func isErrRelationExists(err error) bool {
	// TODO frankban (bug 1495952): do this check using the cause rather than
	// the string when a specific cause is available.
	return strings.HasSuffix(err.Error(), "relation already exists")
}<|MERGE_RESOLUTION|>--- conflicted
+++ resolved
@@ -15,12 +15,9 @@
 	"github.com/juju/errors"
 	"github.com/juju/names"
 	"gopkg.in/juju/charm.v6-unstable"
-<<<<<<< HEAD
 	"gopkg.in/juju/charmrepo.v2-unstable"
-=======
 	csparams "gopkg.in/juju/charmrepo.v2-unstable/csclient/params"
 	"gopkg.in/macaroon.v1"
->>>>>>> d59d13e0
 	"gopkg.in/yaml.v1"
 
 	"github.com/juju/juju/api"
@@ -55,12 +52,7 @@
 // charm store client. The deployment is not transactional, and its progress is
 // notified using the given deployment logger.
 func deployBundle(
-<<<<<<< HEAD
-	bundleFilePath string, data *charm.BundleData, client *api.Client,
-	serviceDeployer *serviceDeployer, csclient *csClient, conf *config.Config,
-	log deploymentLogger, bundleStorage map[string]map[string]storage.Constraints,
-) error {
-=======
+	bundleFilePath string,
 	data *charm.BundleData,
 	channel csparams.Channel,
 	client *api.Client,
@@ -69,7 +61,6 @@
 	log deploymentLogger,
 	bundleStorage map[string]map[string]storage.Constraints,
 ) (map[*charm.URL]*macaroon.Macaroon, error) {
->>>>>>> d59d13e0
 	verifyConstraints := func(s string) error {
 		_, err := constraints.Parse(s)
 		return err
@@ -78,26 +69,21 @@
 		_, err := storage.ParseConstraints(s)
 		return err
 	}
-<<<<<<< HEAD
+	var verifyError error
 	if bundleFilePath == "" {
-		if err := data.Verify(verifyConstraints, verifyStorage); err != nil {
-			return errors.Annotate(err, "cannot deploy bundle")
-		}
+		verifyError = data.Verify(verifyConstraints, verifyStorage)
 	} else {
-		if err := data.VerifyLocal(bundleFilePath, verifyConstraints, verifyStorage); err != nil {
-			return errors.Annotate(err, "cannot deploy bundle")
-		}
-=======
-	if err := data.Verify(verifyConstraints, verifyStorage); err != nil {
-		if verr, ok := err.(*charm.VerificationError); ok {
+		verifyError = data.VerifyLocal(bundleFilePath, verifyConstraints, verifyStorage)
+	}
+	if verifyError != nil {
+		if verr, ok := verifyError.(*charm.VerificationError); ok {
 			errs := make([]string, len(verr.Errors))
 			for i, err := range verr.Errors {
 				errs[i] = err.Error()
 			}
 			return nil, errors.New("the provided bundle has the following errors:\n" + strings.Join(errs, "\n"))
 		}
-		return nil, errors.Annotate(err, "cannot deploy bundle")
->>>>>>> d59d13e0
+		return nil, errors.Annotate(verifyError, "cannot deploy bundle")
 	}
 
 	// Retrieve bundle changes.
@@ -144,12 +130,7 @@
 		annotationsClient: annotationsClient,
 		serviceDeployer:   serviceDeployer,
 		bundleStorage:     bundleStorage,
-<<<<<<< HEAD
-		csclient:          csclient,
-		conf:              conf,
-=======
 		resolver:          resolver,
->>>>>>> d59d13e0
 		log:               log,
 		data:              data,
 		unitStatus:        unitStatus,
@@ -241,17 +222,10 @@
 	// map will replace or augment the storage constraints specified
 	// in the bundle itself.
 	bundleStorage map[string]map[string]storage.Constraints
-<<<<<<< HEAD
-	// csclient is used to retrieve charms from the charm store.
-	csclient *csClient
-	// conf holds the model configuration.
-	conf *config.Config
-=======
 
 	// resolver is used to resolve charm and bundle URLs.
 	resolver *charmURLResolver
 
->>>>>>> d59d13e0
 	// log is used to output messages to the user, so that the user can keep
 	// track of the bundle deployment progress.
 	log deploymentLogger
@@ -276,8 +250,7 @@
 }
 
 // addCharm adds a charm to the environment.
-<<<<<<< HEAD
-func (h *bundleHandler) addCharm(id string, p bundlechanges.AddCharmParams) error {
+func (h *bundleHandler) addCharm(id string, p bundlechanges.AddCharmParams) (*charm.URL, csparams.Channel, *macaroon.Macaroon, error) {
 	// First attempt to interpret as a local path.
 	if strings.HasPrefix(p.Charm, ".") || filepath.IsAbs(p.Charm) {
 		charmPath := p.Charm
@@ -285,46 +258,35 @@
 			charmPath = filepath.Join(h.bundleDir, charmPath)
 		}
 
+		var noChannel csparams.Channel
 		series := p.Series
 		if series == "" {
 			series = h.data.Series
 		}
 		ch, curl, err := charmrepo.NewCharmAtPath(charmPath, series)
 		if err != nil && !os.IsNotExist(err) {
-			return errors.Annotatef(err, "cannot deploy local charm at %q", charmPath)
+			return nil, noChannel, nil, errors.Annotatef(err, "cannot deploy local charm at %q", charmPath)
 		}
 		if err == nil {
 			if curl, err = h.client.AddLocalCharm(curl, ch); err != nil {
-				return err
+				return nil, noChannel, nil, err
 			}
 			h.log.Infof("added charm %s", curl)
 			h.results[id] = curl.String()
-			return nil
+			return curl, noChannel, nil, nil
 		}
 	}
 
 	// Not a local charm, so grab from the store.
-	url, _, err := resolveCharmStoreEntityURL(resolveCharmStoreEntityParams{
-		urlStr:   p.Charm,
-		csParams: h.csclient.params,
-		conf:     h.conf,
-	})
-=======
-func (h *bundleHandler) addCharm(id string, p bundlechanges.AddCharmParams) (*charm.URL, csparams.Channel, *macaroon.Macaroon, error) {
-	url, channel, _, repo, err := h.resolver.resolve(p.Charm)
->>>>>>> d59d13e0
+	url, channel, _, store, err := h.resolver.resolve(p.Charm)
 	if err != nil {
 		return nil, channel, nil, errors.Annotatef(err, "cannot resolve URL %q", p.Charm)
 	}
 	if url.Series == "bundle" {
 		return nil, channel, nil, errors.Errorf("expected charm URL, got bundle URL %q", p.Charm)
 	}
-<<<<<<< HEAD
-	url, err = addCharmFromURL(h.client, url, h.csclient)
-=======
 	var csMac *macaroon.Macaroon
-	url, csMac, err = addCharmFromURL(h.client, url, channel, repo)
->>>>>>> d59d13e0
+	url, csMac, err = addCharmFromURL(h.client, url, channel, store.Client())
 	if err != nil {
 		return nil, channel, nil, errors.Annotatef(err, "cannot add charm %q", p.Charm)
 	}
