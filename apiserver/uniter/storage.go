--- conflicted
+++ resolved
@@ -334,20 +334,6 @@
 		return serverErr(errors.Annotatef(err, "adding storage %v for %v", s, u))
 	}
 
-<<<<<<< HEAD
-	cons := func(p params.StorageConstraints) state.StorageConstraints {
-		s := state.StorageConstraints{Pool: p.Pool}
-		if p.Size != nil {
-			s.Size = *p.Size
-		}
-		if p.Count != nil {
-			s.Count = *p.Count
-		}
-		return s
-	}
-
-=======
->>>>>>> 53bad816
 	result := make([]params.ErrorResult, len(args.Storages))
 	for i, one := range args.Storages {
 		u, err := accessUnitTag(one.UnitTag, canAccess)
@@ -356,9 +342,6 @@
 			continue
 		}
 
-<<<<<<< HEAD
-		err = a.st.AddStorageForUnit(u, one.StorageName, cons(one.Constraints))
-=======
 		cons, err := a.st.UnitStorageConstraints(u)
 		if err != nil {
 			result[i] = serverErr(err)
@@ -372,7 +355,6 @@
 		}
 
 		err = a.st.AddStorageForUnit(u, one.StorageName, oneCons)
->>>>>>> 53bad816
 		if err != nil {
 			result[i] = storageErr(err, one.StorageName, one.UnitTag)
 		}
@@ -380,16 +362,6 @@
 	return params.ErrorResults{Results: result}, nil
 }
 
-<<<<<<< HEAD
-func accessUnitTag(tag string, canAccess func(names.Tag) bool) (names.UnitTag, error) {
-	u, err := names.ParseUnitTag(tag)
-	if err != nil {
-		return names.UnitTag{}, errors.Annotatef(err, "parsing unit tag %v", tag)
-	}
-	if !canAccess(u) {
-		return names.UnitTag{}, common.ErrPerm
-	}
-=======
 func validConstraints(
 	p params.StorageAddParams,
 	cons map[string]state.StorageConstraints,
@@ -422,6 +394,5 @@
 	if !canAccess(u) {
 		return names.UnitTag{}, common.ErrPerm
 	}
->>>>>>> 53bad816
 	return u, nil
 }