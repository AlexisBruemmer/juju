// Copyright 2013 Canonical Ltd.
// Licensed under the AGPLv3, see LICENCE file for details.

package local

import (
	"fmt"
	"os"
	"path/filepath"

	"launchpad.net/juju-core/environs/config"
	"launchpad.net/juju-core/instance"
	"launchpad.net/juju-core/schema"
)

var checkIfRoot = func() bool {
	return os.Getuid() == 0
}

var (
	configFields = schema.Fields{
<<<<<<< HEAD
		"root-dir":       schema.String(),
		"bootstrap-ip":   schema.String(),
		"network-bridge": schema.String(),
		"container":      schema.String(),
		"storage-port":   schema.ForceInt(),
=======
		"root-dir":            schema.String(),
		"bootstrap-ip":        schema.String(),
		"network-bridge":      schema.String(),
		"container":           schema.String(),
		"storage-port":        schema.ForceInt(),
		"shared-storage-port": schema.ForceInt(),
		"namespace":           schema.String(),
>>>>>>> 3dc07fcd
	}
	// The port defaults below are not entirely arbitrary.  Local user web
	// frameworks often use 8000 or 8080, so I didn't want to use either of
	// these, but did want the familiarity of using something in the 8000
	// range.
	configDefaults = schema.Defaults{
<<<<<<< HEAD
		"root-dir":       "",
		"network-bridge": "lxcbr0",
		"container":      string(instance.LXC),
		"bootstrap-ip":   schema.Omit,
		"storage-port":   8040,
=======
		"root-dir":            "",
		"network-bridge":      "lxcbr0",
		"container":           string(instance.LXC),
		"bootstrap-ip":        schema.Omit,
		"storage-port":        8040,
		"shared-storage-port": 8041,
		"namespace":           "",
>>>>>>> 3dc07fcd
	}
)

type environConfig struct {
	*config.Config
	attrs map[string]interface{}
}

func newEnvironConfig(config *config.Config, attrs map[string]interface{}) *environConfig {
	return &environConfig{
		Config: config,
		attrs:  attrs,
	}
}

// Since it is technically possible for two different users on one machine to
// have the same local provider name, we need to have a simple way to
// namespace the file locations, but more importantly the containers.
func (c *environConfig) namespace() string {
	return c.attrs["namespace"].(string)
}

func (c *environConfig) rootDir() string {
	return c.attrs["root-dir"].(string)
}

func (c *environConfig) container() instance.ContainerType {
	return instance.ContainerType(c.attrs["container"].(string))
}

func (c *environConfig) networkBridge() string {
	return c.attrs["network-bridge"].(string)
}

func (c *environConfig) storageDir() string {
	return filepath.Join(c.rootDir(), "storage")
}

func (c *environConfig) mongoDir() string {
	return filepath.Join(c.rootDir(), "db")
}

func (c *environConfig) logDir() string {
	return filepath.Join(c.rootDir(), "log")
}

// A config is bootstrapped if the bootstrap-ip address has been set.
func (c *environConfig) bootstrapped() bool {
	_, found := c.attrs["bootstrap-ip"]
	return found
}

func (c *environConfig) bootstrapIPAddress() string {
	addr, found := c.attrs["bootstrap-ip"]
	if found {
		return addr.(string)
	}
	return ""
}

func (c *environConfig) storagePort() int {
	return c.attrs["storage-port"].(int)
}

func (c *environConfig) storageAddr() string {
	return fmt.Sprintf("%s:%d", c.bootstrapIPAddress(), c.storagePort())
}

func (c *environConfig) configFile(filename string) string {
	return filepath.Join(c.rootDir(), filename)
}

func (c *environConfig) createDirs() error {
	for _, dirname := range []string{
		c.storageDir(),
		c.mongoDir(),
		c.logDir(),
	} {
		logger.Tracef("creating directory %s", dirname)
		if err := os.MkdirAll(dirname, 0755); err != nil {
			return err
		}
	}
	return nil
}<|MERGE_RESOLUTION|>--- conflicted
+++ resolved
@@ -19,42 +19,24 @@
 
 var (
 	configFields = schema.Fields{
-<<<<<<< HEAD
 		"root-dir":       schema.String(),
 		"bootstrap-ip":   schema.String(),
 		"network-bridge": schema.String(),
 		"container":      schema.String(),
 		"storage-port":   schema.ForceInt(),
-=======
-		"root-dir":            schema.String(),
-		"bootstrap-ip":        schema.String(),
-		"network-bridge":      schema.String(),
-		"container":           schema.String(),
-		"storage-port":        schema.ForceInt(),
-		"shared-storage-port": schema.ForceInt(),
-		"namespace":           schema.String(),
->>>>>>> 3dc07fcd
+		"namespace":      schema.String(),
 	}
 	// The port defaults below are not entirely arbitrary.  Local user web
 	// frameworks often use 8000 or 8080, so I didn't want to use either of
 	// these, but did want the familiarity of using something in the 8000
 	// range.
 	configDefaults = schema.Defaults{
-<<<<<<< HEAD
 		"root-dir":       "",
 		"network-bridge": "lxcbr0",
 		"container":      string(instance.LXC),
 		"bootstrap-ip":   schema.Omit,
 		"storage-port":   8040,
-=======
-		"root-dir":            "",
-		"network-bridge":      "lxcbr0",
-		"container":           string(instance.LXC),
-		"bootstrap-ip":        schema.Omit,
-		"storage-port":        8040,
-		"shared-storage-port": 8041,
-		"namespace":           "",
->>>>>>> 3dc07fcd
+		"namespace":      "",
 	}
 )
 
