// Copyright 2013 Canonical Ltd.
// Licensed under the AGPLv3, see LICENCE file for details.

package maas

import (
	"bytes"
	"encoding/base64"
	"io/ioutil"
	"math/rand"
	"net/http"
	"net/url"

	"github.com/juju/errors"
	"github.com/juju/gomaasapi"
	jc "github.com/juju/testing/checkers"
	gc "gopkg.in/check.v1"

	"github.com/juju/juju/environs/storage"
)

var _ storage.Storage = (*maasStorage)(nil)

type storageSuite struct {
	providerSuite
}

var _ = gc.Suite(&storageSuite{})

// makeStorage creates a MAAS storage object for the running test.
func (s *storageSuite) makeStorage(name string) *maas1Storage {
	maasobj := s.testMAASObject.MAASObject
	env := s.makeEnviron()
	env.name = name
	env.maasClientUnlocked = &maasobj
	return NewStorage(env).(*maas1Storage)
}

// makeRandomBytes returns an array of arbitrary byte values.
func makeRandomBytes(length int) []byte {
	data := make([]byte, length)
	for index := range data {
		data[index] = byte(rand.Intn(256))
	}
	return data
}

// fakeStoredFile creates a file directly in the (simulated) MAAS file store.
// It will contain an arbitrary amount of random data.  The contents are also
// returned.
//
// If you want properly random data here, initialize the randomizer first.
// Or don't, if you want consistent (and debuggable) results.
func (s *storageSuite) fakeStoredFile(stor storage.Storage, name string) gomaasapi.MAASObject {
	data := makeRandomBytes(rand.Intn(10))
	// The filename must be prefixed with the private namespace as we're
	// bypassing the Put() method that would normally do that.
	prefixFilename := stor.(*maas1Storage).prefixWithPrivateNamespace("") + name
	return s.testMAASObject.TestServer.NewFile(prefixFilename, data)
}

func (s *storageSuite) TestGetRetrievesFile(c *gc.C) {
	const filename = "stored-data"
	stor := s.makeStorage("get-retrieves-file")
	file := s.fakeStoredFile(stor, filename)
	base64Content, err := file.GetField("content")
	c.Assert(err, jc.ErrorIsNil)
	content, err := base64.StdEncoding.DecodeString(base64Content)
	c.Assert(err, jc.ErrorIsNil)

	reader, err := storage.Get(stor, filename)
	c.Assert(err, jc.ErrorIsNil)
	defer reader.Close()

	buf, err := ioutil.ReadAll(reader)
	c.Assert(err, jc.ErrorIsNil)
	c.Check(len(buf), gc.Equals, len(content))
	c.Check(buf, gc.DeepEquals, content)
}

func (s *storageSuite) TestRetrieveFileObjectReturnsFileObject(c *gc.C) {
	const filename = "myfile"
	stor := s.makeStorage("rfo-test")
	file := s.fakeStoredFile(stor, filename)
	fileURI, err := file.GetField("anon_resource_uri")
	c.Assert(err, jc.ErrorIsNil)
	fileContent, err := file.GetField("content")
	c.Assert(err, jc.ErrorIsNil)

	prefixFilename := stor.prefixWithPrivateNamespace(filename)
	obj, err := stor.retrieveFileObject(prefixFilename)
	c.Assert(err, jc.ErrorIsNil)

	uri, err := obj.GetField("anon_resource_uri")
	c.Assert(err, jc.ErrorIsNil)
	c.Check(uri, gc.Equals, fileURI)
	content, err := obj.GetField("content")
	c.Check(content, gc.Equals, fileContent)
}

func (s *storageSuite) TestRetrieveFileObjectReturnsNotFoundForMissingFile(c *gc.C) {
	stor := s.makeStorage("rfo-test")
	_, err := stor.retrieveFileObject("nonexistent-file")
	c.Assert(err, gc.NotNil)
	c.Check(err, jc.Satisfies, errors.IsNotFound)
}

func (s *storageSuite) TestRetrieveFileObjectEscapesName(c *gc.C) {
	const filename = "#a?b c&d%e!"
	data := []byte("File contents here")
	stor := s.makeStorage("rfo-test")
	err := stor.Put(filename, bytes.NewReader(data), int64(len(data)))
	c.Assert(err, jc.ErrorIsNil)

	prefixFilename := stor.prefixWithPrivateNamespace(filename)
	obj, err := stor.retrieveFileObject(prefixFilename)
	c.Assert(err, jc.ErrorIsNil)

	base64Content, err := obj.GetField("content")
	c.Assert(err, jc.ErrorIsNil)
	content, err := base64.StdEncoding.DecodeString(base64Content)
	c.Assert(err, jc.ErrorIsNil)
	c.Check(content, gc.DeepEquals, data)
}

func (s *storageSuite) TestFileContentsAreBinary(c *gc.C) {
	const filename = "myfile.bin"
	data := []byte{0, 1, 255, 2, 254, 3}
	stor := s.makeStorage("binary-test")

	err := stor.Put(filename, bytes.NewReader(data), int64(len(data)))
	c.Assert(err, jc.ErrorIsNil)
	file, err := storage.Get(stor, filename)
	c.Assert(err, jc.ErrorIsNil)
	content, err := ioutil.ReadAll(file)
	c.Assert(err, jc.ErrorIsNil)

	c.Check(content, gc.DeepEquals, data)
}

func (s *storageSuite) TestGetReturnsNotFoundErrorIfNotFound(c *gc.C) {
	const filename = "lost-data"
	stor := NewStorage(s.makeEnviron())
	_, err := storage.Get(stor, filename)
	c.Assert(err, jc.Satisfies, errors.IsNotFound)
}

func (s *storageSuite) TestListReturnsEmptyIfNoFilesStored(c *gc.C) {
	stor := NewStorage(s.makeEnviron())
	listing, err := storage.List(stor, "")
	c.Assert(err, jc.ErrorIsNil)
	c.Check(listing, gc.DeepEquals, []string{})
}

func (s *storageSuite) TestListReturnsAllFilesIfPrefixEmpty(c *gc.C) {
	stor := NewStorage(s.makeEnviron())
	files := []string{"1a", "2b", "3c"}
	for _, name := range files {
		s.fakeStoredFile(stor, name)
	}

	listing, err := storage.List(stor, "")
	c.Assert(err, jc.ErrorIsNil)
	c.Check(listing, gc.DeepEquals, files)
}

func (s *storageSuite) TestListSortsResults(c *gc.C) {
	stor := NewStorage(s.makeEnviron())
	files := []string{"4d", "1a", "3c", "2b"}
	for _, name := range files {
		s.fakeStoredFile(stor, name)
	}

	listing, err := storage.List(stor, "")
	c.Assert(err, jc.ErrorIsNil)
	c.Check(listing, gc.DeepEquals, []string{"1a", "2b", "3c", "4d"})
}

func (s *storageSuite) TestListReturnsNoFilesIfNoFilesMatchPrefix(c *gc.C) {
	stor := NewStorage(s.makeEnviron())
	s.fakeStoredFile(stor, "foo")

	listing, err := storage.List(stor, "bar")
	c.Assert(err, jc.ErrorIsNil)
	c.Check(listing, gc.DeepEquals, []string{})
}

func (s *storageSuite) TestListReturnsOnlyFilesWithMatchingPrefix(c *gc.C) {
	stor := NewStorage(s.makeEnviron())
	s.fakeStoredFile(stor, "abc")
	s.fakeStoredFile(stor, "xyz")

	listing, err := storage.List(stor, "x")
	c.Assert(err, jc.ErrorIsNil)
	c.Check(listing, gc.DeepEquals, []string{"xyz"})
}

func (s *storageSuite) TestListMatchesPrefixOnly(c *gc.C) {
	stor := NewStorage(s.makeEnviron())
	s.fakeStoredFile(stor, "abc")
	s.fakeStoredFile(stor, "xabc")

	listing, err := storage.List(stor, "a")
	c.Assert(err, jc.ErrorIsNil)
	c.Check(listing, gc.DeepEquals, []string{"abc"})
}

func (s *storageSuite) TestListOperatesOnFlatNamespace(c *gc.C) {
	stor := NewStorage(s.makeEnviron())
	s.fakeStoredFile(stor, "a/b/c/d")

	listing, err := storage.List(stor, "a/b")
	c.Assert(err, jc.ErrorIsNil)
	c.Check(listing, gc.DeepEquals, []string{"a/b/c/d"})
}

// getFileAtURL requests, and returns, the file at the given URL.
func getFileAtURL(fileURL string) ([]byte, error) {
	response, err := http.Get(fileURL)
	if err != nil {
		return nil, err
	}
	body, err := ioutil.ReadAll(response.Body)
	if err != nil {
		return nil, err
	}
	return body, nil
}

func (s *storageSuite) TestURLReturnsURLCorrespondingToFile(c *gc.C) {
	const filename = "my-file.txt"
	stor := NewStorage(s.makeEnviron()).(*maas1Storage)
	file := s.fakeStoredFile(stor, filename)
	// The file contains an anon_resource_uri, which lacks a network part
	// (but will probably contain a query part).  anonURL will be the
	// file's full URL.
	anonURI, err := file.GetField("anon_resource_uri")
	c.Assert(err, jc.ErrorIsNil)
	parsedURI, err := url.Parse(anonURI)
	c.Assert(err, jc.ErrorIsNil)
	anonURL := stor.maasClient.URL().ResolveReference(parsedURI)
	c.Assert(err, jc.ErrorIsNil)

	fileURL, err := stor.URL(filename)
	c.Assert(err, jc.ErrorIsNil)

	c.Check(fileURL, gc.NotNil)
	c.Check(fileURL, gc.Equals, anonURL.String())
}

func (s *storageSuite) TestPutStoresRetrievableFile(c *gc.C) {
	const filename = "broken-toaster.jpg"
	contents := []byte("Contents here")
	length := int64(len(contents))
	stor := NewStorage(s.makeEnviron())

	err := stor.Put(filename, bytes.NewReader(contents), length)

	reader, err := storage.Get(stor, filename)
	c.Assert(err, jc.ErrorIsNil)
	defer reader.Close()

	buf, err := ioutil.ReadAll(reader)
	c.Assert(err, jc.ErrorIsNil)
	c.Check(buf, gc.DeepEquals, contents)
}

func (s *storageSuite) TestPutOverwritesFile(c *gc.C) {
	const filename = "foo.bar"
	stor := NewStorage(s.makeEnviron())
	s.fakeStoredFile(stor, filename)
	newContents := []byte("Overwritten")

	err := stor.Put(filename, bytes.NewReader(newContents), int64(len(newContents)))
	c.Assert(err, jc.ErrorIsNil)

	reader, err := storage.Get(stor, filename)
	c.Assert(err, jc.ErrorIsNil)
	defer reader.Close()

	buf, err := ioutil.ReadAll(reader)
	c.Assert(err, jc.ErrorIsNil)
	c.Check(len(buf), gc.Equals, len(newContents))
	c.Check(buf, gc.DeepEquals, newContents)
}

func (s *storageSuite) TestPutStopsAtGivenLength(c *gc.C) {
	const filename = "xyzzyz.2.xls"
	const length = 5
	contents := []byte("abcdefghijklmnopqrstuvwxyz")
	stor := NewStorage(s.makeEnviron())

	err := stor.Put(filename, bytes.NewReader(contents), length)
	c.Assert(err, jc.ErrorIsNil)

	reader, err := storage.Get(stor, filename)
	c.Assert(err, jc.ErrorIsNil)
	defer reader.Close()

	buf, err := ioutil.ReadAll(reader)
	c.Assert(err, jc.ErrorIsNil)
	c.Check(len(buf), gc.Equals, length)
}

func (s *storageSuite) TestPutToExistingFileTruncatesAtGivenLength(c *gc.C) {
	const filename = "a-file-which-is-mine"
	oldContents := []byte("abcdefghijklmnopqrstuvwxyz")
	newContents := []byte("xyz")
	stor := NewStorage(s.makeEnviron())
	err := stor.Put(filename, bytes.NewReader(oldContents), int64(len(oldContents)))
	c.Assert(err, jc.ErrorIsNil)

	err = stor.Put(filename, bytes.NewReader(newContents), int64(len(newContents)))
	c.Assert(err, jc.ErrorIsNil)

	reader, err := storage.Get(stor, filename)
	c.Assert(err, jc.ErrorIsNil)
	defer reader.Close()

	buf, err := ioutil.ReadAll(reader)
	c.Assert(err, jc.ErrorIsNil)
	c.Check(len(buf), gc.Equals, len(newContents))
	c.Check(buf, gc.DeepEquals, newContents)
}

func (s *storageSuite) TestRemoveDeletesFile(c *gc.C) {
	const filename = "doomed.txt"
	stor := NewStorage(s.makeEnviron())
	s.fakeStoredFile(stor, filename)

	err := stor.Remove(filename)
	c.Assert(err, jc.ErrorIsNil)

	_, err = storage.Get(stor, filename)
	c.Assert(err, jc.Satisfies, errors.IsNotFound)

	listing, err := storage.List(stor, filename)
	c.Assert(err, jc.ErrorIsNil)
	c.Assert(listing, gc.DeepEquals, []string{})
}

func (s *storageSuite) TestRemoveIsIdempotent(c *gc.C) {
	const filename = "half-a-file"
	stor := NewStorage(s.makeEnviron())
	s.fakeStoredFile(stor, filename)

	err := stor.Remove(filename)
	c.Assert(err, jc.ErrorIsNil)

	err = stor.Remove(filename)
	c.Assert(err, jc.ErrorIsNil)
}

func (s *storageSuite) TestNamesMayHaveSlashes(c *gc.C) {
	const filename = "name/with/slashes"
	content := []byte("File contents")
	stor := NewStorage(s.makeEnviron())

	err := stor.Put(filename, bytes.NewReader(content), int64(len(content)))
	c.Assert(err, jc.ErrorIsNil)

	// There's not much we can say about the anonymous URL, except that
	// we get one.
	anonURL, err := stor.URL(filename)
	c.Assert(err, jc.ErrorIsNil)
	c.Check(anonURL, gc.Matches, "http[s]*://.*")

	reader, err := storage.Get(stor, filename)
	c.Assert(err, jc.ErrorIsNil)
	defer reader.Close()
	data, err := ioutil.ReadAll(reader)
	c.Assert(err, jc.ErrorIsNil)
	c.Check(data, gc.DeepEquals, content)
}

func (s *storageSuite) TestRemoveAllDeletesAllFiles(c *gc.C) {
	stor := s.makeStorage("get-retrieves-file")
	const filename1 = "stored-data1"
	s.fakeStoredFile(stor, filename1)
	const filename2 = "stored-data2"
	s.fakeStoredFile(stor, filename2)

	err := stor.RemoveAll()
	c.Assert(err, jc.ErrorIsNil)
	listing, err := storage.List(stor, "")
	c.Assert(err, jc.ErrorIsNil)
	c.Assert(listing, gc.DeepEquals, []string{})
}

func (s *storageSuite) TestprefixWithPrivateNamespacePrefixesWithAgentName(c *gc.C) {
	sstor := NewStorage(s.makeEnviron())
<<<<<<< HEAD
	stor := sstor.(*maas1Storage)
	agentName := stor.environUnlocked.ecfg().maasAgentName()
=======
	stor := sstor.(*maasStorage)
	agentName := stor.environ.ecfg().maasAgentName()
>>>>>>> b26c88a8
	c.Assert(agentName, gc.Not(gc.Equals), "")
	expectedPrefix := agentName + "-"
	const name = "myname"
	expectedResult := expectedPrefix + name
	c.Assert(stor.prefixWithPrivateNamespace(name), gc.Equals, expectedResult)
}

func (s *storageSuite) TesttprefixWithPrivateNamespaceIgnoresAgentName(c *gc.C) {
	sstor := NewStorage(s.makeEnviron())
<<<<<<< HEAD
	stor := sstor.(*maas1Storage)
	ecfg := stor.environUnlocked.ecfg()
=======
	stor := sstor.(*maasStorage)
	ecfg := stor.environ.ecfg()
>>>>>>> b26c88a8
	ecfg.attrs["maas-agent-name"] = ""

	const name = "myname"
	c.Assert(stor.prefixWithPrivateNamespace(name), gc.Equals, name)
}<|MERGE_RESOLUTION|>--- conflicted
+++ resolved
@@ -389,13 +389,8 @@
 
 func (s *storageSuite) TestprefixWithPrivateNamespacePrefixesWithAgentName(c *gc.C) {
 	sstor := NewStorage(s.makeEnviron())
-<<<<<<< HEAD
 	stor := sstor.(*maas1Storage)
-	agentName := stor.environUnlocked.ecfg().maasAgentName()
-=======
-	stor := sstor.(*maasStorage)
 	agentName := stor.environ.ecfg().maasAgentName()
->>>>>>> b26c88a8
 	c.Assert(agentName, gc.Not(gc.Equals), "")
 	expectedPrefix := agentName + "-"
 	const name = "myname"
@@ -405,13 +400,8 @@
 
 func (s *storageSuite) TesttprefixWithPrivateNamespaceIgnoresAgentName(c *gc.C) {
 	sstor := NewStorage(s.makeEnviron())
-<<<<<<< HEAD
 	stor := sstor.(*maas1Storage)
-	ecfg := stor.environUnlocked.ecfg()
-=======
-	stor := sstor.(*maasStorage)
 	ecfg := stor.environ.ecfg()
->>>>>>> b26c88a8
 	ecfg.attrs["maas-agent-name"] = ""
 
 	const name = "myname"
