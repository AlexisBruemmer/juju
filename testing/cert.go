package testing

import (
	"crypto/rsa"
	"crypto/tls"
	"crypto/x509"
	"fmt"
	"launchpad.net/juju-core/cert"
	"time"
)

func init() {
	if err := verifyCertificates(); err != nil {
		panic(err)
	}
}

func verifyCertificates() error {
	_, err := tls.X509KeyPair([]byte(CACertPEM), []byte(CAKeyPEM))
	if err != nil {
		return fmt.Errorf("bad CA cert key pair: %v", err)
	}
	_, err = tls.X509KeyPair([]byte(serverCertPEM), []byte(serverKeyPEM))
	if err != nil {
		return fmt.Errorf("bad server cert key pair: %v", err)
	}
	return cert.Verify([]byte(serverCertPEM), []byte(CACertPEM), time.Now())
}

func mustNewCA() (string, string) {
	cert.KeyBits = 512
	caCert, caKey, err := cert.NewCA("juju testing", time.Now().AddDate(10, 0, 0))
	if err != nil {
		panic(err)
	}
	return string(caCert), string(caKey)
}

func mustNewServer() (string, string) {
	cert.KeyBits = 512
	srvCert, srvKey, err := cert.NewServer("testing-env", []byte(CACertPEM), []byte(CAKeyPEM), time.Now().AddDate(10, 0, 0))
	if err != nil {
		panic(err)
	}
	return string(srvCert), string(srvKey)
}

// CACertPEM and CAKeyPEM make up a CA key pair.
// CACertX509 and CAKeyRSA hold their parsed equivalents.
var (
	CACertPEM, CAKeyPEM = mustNewCA()

<<<<<<< HEAD
	CACertX509, CAKeyRSA = mustParseCertAndKey([]byte(CACertPEM), []byte(CAKeyPEM))
=======
	CACertX509 = mustParseCertPEM(CACertPEM)
	CAKeyRSA   = mustParseKeyPEM(CAKeyPEM)
>>>>>>> f9a3741b

	serverCertPEM, serverKeyPEM = mustNewServer()
)

<<<<<<< HEAD

func mustParseCert(pemData string) *x509.Certificate {
	cert, err := cert.ParseCertificate([]byte(pemData))
=======
func mustParseCertPEM(pemData string) *x509.Certificate {
	b, _ := pem.Decode([]byte(pemData))
	if b.Type != "CERTIFICATE" {
		panic("unexpected type")
	}
	cert, err := x509.ParseCertificate(b.Bytes)
>>>>>>> f9a3741b
	if err != nil {
		panic(err)
	}
	return cert
}

func mustParseCertAndKey(certPEM, keyPEM []byte) (*x509.Certificate, *rsa.PrivateKey) {
	cert, key, err := cert.ParseCertAndKey(certPEM, keyPEM)
	if err != nil {
		panic(err)
	}
	return cert, key
}<|MERGE_RESOLUTION|>--- conflicted
+++ resolved
@@ -50,28 +50,13 @@
 var (
 	CACertPEM, CAKeyPEM = mustNewCA()
 
-<<<<<<< HEAD
 	CACertX509, CAKeyRSA = mustParseCertAndKey([]byte(CACertPEM), []byte(CAKeyPEM))
-=======
-	CACertX509 = mustParseCertPEM(CACertPEM)
-	CAKeyRSA   = mustParseKeyPEM(CAKeyPEM)
->>>>>>> f9a3741b
 
 	serverCertPEM, serverKeyPEM = mustNewServer()
 )
 
-<<<<<<< HEAD
-
 func mustParseCert(pemData string) *x509.Certificate {
 	cert, err := cert.ParseCertificate([]byte(pemData))
-=======
-func mustParseCertPEM(pemData string) *x509.Certificate {
-	b, _ := pem.Decode([]byte(pemData))
-	if b.Type != "CERTIFICATE" {
-		panic("unexpected type")
-	}
-	cert, err := x509.ParseCertificate(b.Bytes)
->>>>>>> f9a3741b
 	if err != nil {
 		panic(err)
 	}
