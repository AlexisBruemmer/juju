--- conflicted
+++ resolved
@@ -395,11 +395,8 @@
 const (
 	UnsignedIndex    = "streams/v1/index.json"
 	DefaultIndexPath = "streams/v1/index"
-<<<<<<< HEAD
 	UnsignedMirror   = "streams/v1/mirrors.json"
-=======
 	mirrorsPath      = "streams/v1/mirrors"
->>>>>>> 7ac7d2cd
 	signedSuffix     = ".sjson"
 	unsignedSuffix   = ".json"
 )
