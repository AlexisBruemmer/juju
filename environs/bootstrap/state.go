--- conflicted
+++ resolved
@@ -66,23 +66,6 @@
 	return putState(storage, data)
 }
 
-<<<<<<< HEAD
-// LoadStateFromURL reads state from the given URL.
-func LoadStateFromURL(url string, hostnameVerification utils.SSLHostnameVerification) (*BootstrapState, error) {
-	logger.Debugf("loading %q from %q", StateFile, url)
-	client := utils.GetHTTPClient(hostnameVerification)
-	resp, err := client.Get(url)
-	if err != nil {
-		return nil, err
-	}
-	if resp.StatusCode != http.StatusOK {
-		return nil, fmt.Errorf("could not load state from url: %v %s", url, resp.Status)
-	}
-	return loadState(resp.Body)
-}
-
-=======
->>>>>>> 2d9550b3
 // LoadState reads state from the given storage.
 func LoadState(stor storage.StorageReader) (*BootstrapState, error) {
 	r, err := storage.Get(stor, StateFile)
