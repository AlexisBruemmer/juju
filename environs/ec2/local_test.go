package ec2_test

import (
	"bytes"
	"launchpad.net/goamz/aws"
	amzec2 "launchpad.net/goamz/ec2"
	"launchpad.net/goamz/ec2/ec2test"
	"launchpad.net/goamz/s3"
	"launchpad.net/goamz/s3/s3test"
	. "launchpad.net/gocheck"
	"launchpad.net/goyaml"
	"launchpad.net/juju-core/constraints"
	"launchpad.net/juju-core/environs"
	"launchpad.net/juju-core/environs/ec2"
	"launchpad.net/juju-core/environs/jujutest"
	"launchpad.net/juju-core/state"
	"launchpad.net/juju-core/testing"
	"launchpad.net/juju-core/trivial"
	"launchpad.net/juju-core/version"
	"regexp"
	"strings"
)

type ProviderSuite struct{}

var _ = Suite(&ProviderSuite{})

func (s *ProviderSuite) TestMetadata(c *C) {
	metadataContent := []jujutest.FileContent{
		{"/2011-01-01/meta-data/instance-id", "dummy.instance.id"},
		{"/2011-01-01/meta-data/public-hostname", "public.dummy.address.invalid"},
		{"/2011-01-01/meta-data/local-hostname", "private.dummy.address.invalid"},
	}
	ec2.UseTestMetadata(metadataContent)
	defer ec2.UseTestMetadata(nil)

	p, err := environs.Provider("ec2")
	c.Assert(err, IsNil)

	addr, err := p.PublicAddress()
	c.Assert(err, IsNil)
	c.Assert(addr, Equals, "public.dummy.address.invalid")

	addr, err = p.PrivateAddress()
	c.Assert(err, IsNil)
	c.Assert(addr, Equals, "private.dummy.address.invalid")

	id, err := p.InstanceId()
	c.Assert(err, IsNil)
	c.Assert(id, Equals, state.InstanceId("dummy.instance.id"))
}

func registerLocalTests() {
	// N.B. Make sure the region we use here
	// has entries in the images/query txt files.
	aws.Regions["test"] = aws.Region{
		Name: "test",
	}
	attrs := map[string]interface{}{
		"name":                 "sample",
		"type":                 "ec2",
		"region":               "test",
		"control-bucket":       "test-bucket",
		"public-bucket":        "public-tools",
		"public-bucket-region": "test",
		"admin-secret":         "local-secret",
		"access-key":           "x",
		"secret-key":           "x",
		"authorized-keys":      "foo",
		"ca-cert":              testing.CACert,
		"ca-private-key":       testing.CAKey,
	}

	Suite(&localServerSuite{
		Tests: jujutest.Tests{
			Config: attrs,
		},
	})
	Suite(&localLiveSuite{
		LiveTests: LiveTests{
			LiveTests: jujutest.LiveTests{
				Config: attrs,
			},
		},
	})
	Suite(&localNonUSEastSuite{
		tests: jujutest.Tests{
			Config: attrs,
		},
		srv: localServer{
			config: &s3test.Config{
				Send409Conflict: true,
			},
		},
	})
}

// localLiveSuite runs tests from LiveTests using a fake
// EC2 server that runs within the test process itself.
type localLiveSuite struct {
	testing.LoggingSuite
	LiveTests
	srv localServer
	env environs.Environ
}

func (t *localLiveSuite) SetUpSuite(c *C) {
	t.LoggingSuite.SetUpSuite(c)
	ec2.UseTestImageData(ec2.TestImagesContent)
	ec2.UseTestInstanceTypeData(ec2.TestInstanceTypeContent)
	t.srv.startServer(c)
	t.LiveTests.SetUpSuite(c)
	t.env = t.LiveTests.Env
	ec2.ShortTimeouts(true)
}

func (t *localLiveSuite) TearDownSuite(c *C) {
	t.LiveTests.TearDownSuite(c)
	t.srv.stopServer(c)
	t.env = nil
	ec2.ShortTimeouts(false)
	ec2.UseTestImageData(nil)
	ec2.UseTestInstanceTypeData(nil)
	t.LoggingSuite.TearDownSuite(c)
}

func (t *localLiveSuite) SetUpTest(c *C) {
	t.LoggingSuite.SetUpTest(c)
	t.LiveTests.SetUpTest(c)
}

func (t *localLiveSuite) TearDownTest(c *C) {
	t.LiveTests.TearDownTest(c)
	t.LoggingSuite.TearDownTest(c)
}

// localServer represents a fake EC2 server running within
// the test process itself.
type localServer struct {
	ec2srv *ec2test.Server
	s3srv  *s3test.Server
	config *s3test.Config
}

func (srv *localServer) startServer(c *C) {
	var err error
	srv.ec2srv, err = ec2test.NewServer()
	if err != nil {
		c.Fatalf("cannot start ec2 test server: %v", err)
	}
	srv.s3srv, err = s3test.NewServer(srv.config)
	if err != nil {
		c.Fatalf("cannot start s3 test server: %v", err)
	}
	aws.Regions["test"] = aws.Region{
		Name:                 "test",
		EC2Endpoint:          srv.ec2srv.URL(),
		S3Endpoint:           srv.s3srv.URL(),
		S3LocationConstraint: true,
	}
	s3inst := s3.New(aws.Auth{}, aws.Regions["test"])
	putFakeTools(c, ec2.BucketStorage(s3inst.Bucket("public-tools")))
	srv.addSpice(c)
}

// putFakeTools sets up a bucket containing something
// that looks like a tools archive so test methods
// that start an instance can succeed even though they
// do not upload tools.
func putFakeTools(c *C, s environs.StorageWriter) {
	path := environs.ToolsStoragePath(version.Current)
	c.Logf("putting fake tools at %v", path)
	toolsContents := "tools archive, honest guv"
	err := s.Put(path, strings.NewReader(toolsContents), int64(len(toolsContents)))
	c.Assert(err, IsNil)
}

// addSpice adds some "spice" to the local server
// by adding state that may cause tests to fail.
func (srv *localServer) addSpice(c *C) {
	states := []amzec2.InstanceState{
		ec2test.ShuttingDown,
		ec2test.Terminated,
		ec2test.Stopped,
	}
	for _, state := range states {
		srv.ec2srv.NewInstances(1, "m1.small", "ami-a7f539ce", state, nil)
	}
}

func (srv *localServer) stopServer(c *C) {
	srv.ec2srv.Quit()
	srv.s3srv.Quit()
	// Clear out the region because the server address is
	// no longer valid.
	delete(aws.Regions, "test")
}

// localServerSuite contains tests that run against a fake EC2 server
// running within the test process itself.  These tests can test things that
// would be unreasonably slow or expensive to test on a live Amazon server.
// It starts a new local ec2test server for each test.  The server is
// accessed by using the "test" region, which is changed to point to the
// network address of the local server.
type localServerSuite struct {
	testing.LoggingSuite
	jujutest.Tests
	srv localServer
	env environs.Environ
}

func (t *localServerSuite) SetUpSuite(c *C) {
	t.LoggingSuite.SetUpSuite(c)
	ec2.UseTestImageData(ec2.TestImagesContent)
	ec2.UseTestInstanceTypeData(ec2.TestInstanceTypeContent)
	t.Tests.SetUpSuite(c)
	ec2.ShortTimeouts(true)
}

func (t *localServerSuite) TearDownSuite(c *C) {
	t.Tests.TearDownSuite(c)
	ec2.ShortTimeouts(false)
	ec2.UseTestImageData(nil)
	ec2.UseTestInstanceTypeData(nil)
	t.LoggingSuite.TearDownSuite(c)
}

func (t *localServerSuite) SetUpTest(c *C) {
	t.LoggingSuite.SetUpTest(c)
	t.srv.startServer(c)
	t.Tests.SetUpTest(c)
	t.env = t.Tests.Env
}

func (t *localServerSuite) TearDownTest(c *C) {
	t.Tests.TearDownTest(c)
	t.srv.stopServer(c)
	t.LoggingSuite.TearDownTest(c)
}

func (t *localServerSuite) TestBootstrapInstanceUserDataAndState(c *C) {
	policy := t.env.AssignmentPolicy()
	c.Assert(policy, Equals, state.AssignUnused)

<<<<<<< HEAD
	err := environs.Bootstrap(t.env, constraints.Value{}, true)
=======
	err := environs.UploadTools(t.env)
	c.Assert(err, IsNil)
	err = environs.Bootstrap(t.env, state.Constraints{})
>>>>>>> 198d2b0e
	c.Assert(err, IsNil)

	// check that the state holds the id of the bootstrap machine.
	bootstrapState, err := ec2.LoadState(t.env)
	c.Assert(err, IsNil)
	c.Assert(bootstrapState.StateInstances, HasLen, 1)

	insts, err := t.env.Instances(bootstrapState.StateInstances)
	c.Assert(err, IsNil)
	c.Assert(insts, HasLen, 1)
	c.Check(insts[0].Id(), Equals, bootstrapState.StateInstances[0])

	info, apiInfo, err := t.env.StateInfo()
	c.Assert(err, IsNil)
	c.Assert(info, NotNil)

	// check that the user data is configured to start zookeeper
	// and the machine and provisioning agents.
	inst := t.srv.ec2srv.Instance(string(insts[0].Id()))
	c.Assert(inst, NotNil)
	bootstrapDNS, err := insts[0].DNSName()
	c.Assert(err, IsNil)
	c.Assert(bootstrapDNS, Not(Equals), "")

	userData, err := trivial.Gunzip(inst.UserData)
	c.Assert(err, IsNil)
	c.Logf("first instance: UserData: %q", userData)
	var x map[interface{}]interface{}
	err = goyaml.Unmarshal(userData, &x)
	c.Assert(err, IsNil)
	CheckPackage(c, x, "git", true)
	CheckScripts(c, x, "jujud bootstrap-state", true)
	// TODO check for provisioning agent
	// TODO check for machine agent

	// check that a new instance will be started without
	// zookeeper, with a machine agent, and without a
	// provisioning agent.
	info.EntityName = "machine-1"
	apiInfo.EntityName = "machine-1"
	inst1, err := t.env.StartInstance("1", state.Constraints{}, info, apiInfo, nil)
	c.Assert(err, IsNil)
	inst = t.srv.ec2srv.Instance(string(inst1.Id()))
	c.Assert(inst, NotNil)
	userData, err = trivial.Gunzip(inst.UserData)
	c.Assert(err, IsNil)
	c.Logf("second instance: UserData: %q", userData)
	x = nil
	err = goyaml.Unmarshal(userData, &x)
	c.Assert(err, IsNil)
	CheckPackage(c, x, "zookeeperd", false)
	// TODO check for provisioning agent
	// TODO check for machine agent

	err = t.env.Destroy(append(insts, inst1))
	c.Assert(err, IsNil)

	_, err = ec2.LoadState(t.env)
	c.Assert(err, NotNil)
}

// If match is true, CheckScripts checks that at least one script started
// by the cloudinit data matches the given regexp pattern, otherwise it
// checks that no script matches.  It's exported so it can be used by tests
// defined in ec2_test.
func CheckScripts(c *C, x map[interface{}]interface{}, pattern string, match bool) {
	scripts0 := x["runcmd"]
	if scripts0 == nil {
		c.Errorf("cloudinit has no entry for runcmd")
		return
	}
	scripts := scripts0.([]interface{})
	re := regexp.MustCompile(pattern)
	found := false
	for _, s0 := range scripts {
		s := s0.(string)
		if re.MatchString(s) {
			found = true
		}
	}
	switch {
	case match && !found:
		c.Errorf("script %q not found in %q", pattern, scripts)
	case !match && found:
		c.Errorf("script %q found but not expected in %q", pattern, scripts)
	}
}

// CheckPackage checks that the cloudinit will or won't install the given
// package, depending on the value of match.  It's exported so it can be
// used by tests defined outside the ec2 package.
func CheckPackage(c *C, x map[interface{}]interface{}, pkg string, match bool) {
	pkgs0 := x["packages"]
	if pkgs0 == nil {
		if match {
			c.Errorf("cloudinit has no entry for packages")
		}
		return
	}

	pkgs := pkgs0.([]interface{})

	found := false
	for _, p0 := range pkgs {
		p := p0.(string)
		if p == pkg {
			found = true
		}
	}
	switch {
	case match && !found:
		c.Errorf("package %q not found in %v", pkg, pkgs)
	case !match && found:
		c.Errorf("%q found but not expected in %v", pkg, pkgs)
	}
}

// localNonUSEastSuite is similar to localServerSuite but the S3 mock server
// behaves as if
type localNonUSEastSuite struct {
	testing.LoggingSuite
	tests jujutest.Tests
	srv   localServer
	env   environs.Environ
}

func (t *localNonUSEastSuite) SetUpSuite(c *C) {
	t.LoggingSuite.SetUpSuite(c)
	ec2.UseTestImageData(ec2.TestImagesContent)
	ec2.UseTestInstanceTypeData(ec2.TestInstanceTypeContent)
	t.tests.SetUpSuite(c)
	ec2.ShortTimeouts(true)
}

func (t *localNonUSEastSuite) TearDownSuite(c *C) {
	ec2.ShortTimeouts(false)
	ec2.UseTestImageData(nil)
	ec2.UseTestInstanceTypeData(nil)
	t.LoggingSuite.TearDownSuite(c)
}

func (t *localNonUSEastSuite) SetUpTest(c *C) {
	t.LoggingSuite.SetUpTest(c)
	t.srv.startServer(c)
	t.tests.SetUpTest(c)
	t.env = t.tests.Env
}

func (t *localNonUSEastSuite) TearDownTest(c *C) {
	t.tests.TearDownTest(c)
	t.srv.stopServer(c)
	t.LoggingSuite.TearDownTest(c)
}

func (t *localNonUSEastSuite) TestPutBucket(c *C) {
	p := ec2.WritablePublicStorage(t.env).(ec2.Storage)
	for i := 0; i < 5; i++ {
		p.ResetMadeBucket()
		var buf bytes.Buffer
		err := p.Put("test-file", &buf, 0)
		c.Assert(err, IsNil)
	}
}<|MERGE_RESOLUTION|>--- conflicted
+++ resolved
@@ -242,13 +242,9 @@
 	policy := t.env.AssignmentPolicy()
 	c.Assert(policy, Equals, state.AssignUnused)
 
-<<<<<<< HEAD
-	err := environs.Bootstrap(t.env, constraints.Value{}, true)
-=======
 	err := environs.UploadTools(t.env)
 	c.Assert(err, IsNil)
-	err = environs.Bootstrap(t.env, state.Constraints{})
->>>>>>> 198d2b0e
+	err = environs.Bootstrap(t.env, constraints.Value{})
 	c.Assert(err, IsNil)
 
 	// check that the state holds the id of the bootstrap machine.
@@ -289,7 +285,7 @@
 	// provisioning agent.
 	info.EntityName = "machine-1"
 	apiInfo.EntityName = "machine-1"
-	inst1, err := t.env.StartInstance("1", state.Constraints{}, info, apiInfo, nil)
+	inst1, err := t.env.StartInstance("1", constraints.Value{}, info, apiInfo, nil)
 	c.Assert(err, IsNil)
 	inst = t.srv.ec2srv.Instance(string(inst1.Id()))
 	c.Assert(inst, NotNil)
