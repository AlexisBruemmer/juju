package ec2

import (
	"launchpad.net/juju/go/schema"
<<<<<<< HEAD
"log"
=======
>>>>>>> 7d87cdb5
	"time"
)

// this stuff could/should be in the schema package.

// checkerFunc defines a schema.Checker using a function that
// implements scheme.Checker.Coerce.
type checkerFunc func(v interface{}, path []string) (newv interface{}, err error)

func (f checkerFunc) Coerce(v interface{}, path []string) (newv interface{}, err error) {
	return f(v, path)
}

// combineCheckers returns a Checker that checks a value by passing it
// through the "pipeline" defined by checkers. When the returned checker's
// Coerce method is called on a value, the value is passed through the
// first checker in checkers; the resulting value is used as input to the
// next checker, and so on.
func combineCheckers(checkers ...schema.Checker) schema.Checker {
	f := func(v interface{}, path []string) (newv interface{}, err error) {
		for _, c := range checkers {
			v, err = c.Coerce(v, path)
			if err != nil {
				return nil, err
			}
		}
		return v, nil
	}
	return checkerFunc(f)
}

// oneOf(a, b, c) is equivalent to (but less verbose than):
// schema.OneOf(schema.Const(a), schema.Const(b), schema.Const(c))
func oneOf(values ...interface{}) schema.Checker {
	c := make([]schema.Checker, len(values))
	for i, v := range values {
		c[i] = schema.Const(v)
	}
	return schema.OneOf(c...)
}

// attempt represents a strategy for waiting for an ec2 request to complete
// successfully. A request may fail to due "eventual consistency" semantics,
// which should resolve fairly quickly. A request may also fail due to
// a slow state transition (for instance an instance taking a while to
// release a security group after termination).
// 
// An attempt covers both angles by sending an initial burst of attempts
// at relatively high frequency, then polling at low frequency until some
// total time is reached.
// 
type attempt struct {
	burstTotal time.Duration // total duration of burst.
	burstDelay time.Duration // interval between each try in the burst.

	longTotal time.Duration // total duration for attempt after burst.
	longDelay time.Duration // interval between each try after initial burst.
}

// do calls the given function until it succeeds or returns an error such that
// isTransient is false or the attempt times out.
func (a attempt) do(isTransient func(error) bool, f func() error) (err error) {
	start := time.Now()
	// try returns true if do should return.
	try := func(end time.Time, delay time.Duration) bool {
		for time.Now().Before(end) {
			err = f()
			if err == nil || !isTransient(err) {
				return true
			}
			time.Sleep(delay)
		}
		return false
	}
	if try(start.Add(a.burstTotal), a.burstDelay) {
		return
	}
	if try(start.Add(a.burstTotal+a.longTotal), a.longDelay) {
		return
	}
<<<<<<< HEAD
	log.Printf("time out after %v", time.Now().Sub(start))
=======
>>>>>>> 7d87cdb5
	return
}

// hasCode returns a function that returns true if the provided error has
// the given ec2 error code.
func hasCode(code string) func(error) bool {
	return func(err error) bool {
		return ec2ErrCode(err) == code
	}
}<|MERGE_RESOLUTION|>--- conflicted
+++ resolved
@@ -2,10 +2,6 @@
 
 import (
 	"launchpad.net/juju/go/schema"
-<<<<<<< HEAD
-"log"
-=======
->>>>>>> 7d87cdb5
 	"time"
 )
 
@@ -86,10 +82,6 @@
 	if try(start.Add(a.burstTotal+a.longTotal), a.longDelay) {
 		return
 	}
-<<<<<<< HEAD
-	log.Printf("time out after %v", time.Now().Sub(start))
-=======
->>>>>>> 7d87cdb5
 	return
 }
 
