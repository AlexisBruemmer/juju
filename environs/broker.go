// Copyright 2013 Canonical Ltd.
// Licensed under the AGPLv3, see LICENCE file for details.

package environs

import (
	"github.com/juju/juju/cloudconfig/instancecfg"
	"github.com/juju/juju/constraints"
	"github.com/juju/juju/environs/config"
	"github.com/juju/juju/environs/imagemetadata"
	"github.com/juju/juju/instance"
	"github.com/juju/juju/network"
	"github.com/juju/juju/storage"
	"github.com/juju/juju/tools"
)

// StartInstanceParams holds parameters for the
// InstanceBroker.StartInstance method.
type StartInstanceParams struct {
	// Constraints is a set of constraints on
	// the kind of instance to create.
	Constraints constraints.Value

	// Tools is a list of tools that may be used
	// to start a Juju agent on the machine.
	Tools tools.List

	// InstanceConfig describes the machine's configuration.
	InstanceConfig *instancecfg.InstanceConfig

	// Placement, if non-empty, contains an environment-specific
	// placement directive that may be used to decide how the
	// instance should be started.
	Placement string

	// DistributionGroup, if non-nil, is a function
	// that returns a slice of instance.Ids that belong
	// to the same distribution group as the machine
	// being provisioned. The InstanceBroker may use
	// this information to distribute instances for
	// high availability.
	DistributionGroup func() ([]instance.Id, error)

	// Volumes is a set of parameters for volumes that should be created.
	//
	// StartInstance need not check the value of the Attachment field,
	// as it is guaranteed that any volumes in this list are designated
	// for attachment to the instance being started.
	Volumes []storage.VolumeParams

	// NetworkInfo is an optional list of network interface details,
	// necessary to configure on the instance.
	NetworkInfo []network.InterfaceInfo

	// SubnetsToZones is an optional map of provider-specific subnet
	// id to a list of availability zone names the subnet is available
	// in. It is only populated when valid positive spaces constraints
	// are present.
	SubnetsToZones map[network.Id][]string

<<<<<<< HEAD
	// EndpointBindings holds the mapping between service endpoint names to
	// provider-specific space IDs. It is populated when provisioning a machine
	// to host a unit of a service with endpoint bindings.
	EndpointBindings map[string]network.Id
=======
	// ImageMetadata is a collection of image metadata
	// that may be used to start this instance.
	ImageMetadata []*imagemetadata.ImageMetadata
>>>>>>> 36b26048
}

// StartInstanceResult holds the result of an
// InstanceBroker.StartInstance method call.
type StartInstanceResult struct {
	// Instance is an interface representing a cloud instance.
	Instance instance.Instance

	// Config holds the environment config to be used for any further
	// operations, if the instance is for a state server.
	Config *config.Config

	// HardwareCharacteristics represents the hardware characteristics
	// of the newly created instance.
	Hardware *instance.HardwareCharacteristics

	// NetworkInfo contains information about how to configure network
	// interfaces on the instance. Depending on the provider, this
	// might be the same StartInstanceParams.NetworkInfo or may be
	// modified as needed.
	NetworkInfo []network.InterfaceInfo

	// Volumes contains a list of volumes created, each one having the
	// same Name as one of the VolumeParams in StartInstanceParams.Volumes.
	// VolumeAttachment information is reported separately.
	Volumes []storage.Volume

	// VolumeAttachments contains a attachment-specific information about
	// volumes that were attached to the started instance.
	VolumeAttachments []storage.VolumeAttachment
}

// TODO(wallyworld) - we want this in the environs/instance package but import loops
// stop that from being possible right now.
type InstanceBroker interface {
	// StartInstance asks for a new instance to be created, associated with
	// the provided config in machineConfig. The given config describes the juju
	// state for the new instance to connect to. The config MachineNonce, which must be
	// unique within an environment, is used by juju to protect against the
	// consequences of multiple instances being started with the same machine
	// id.
	StartInstance(args StartInstanceParams) (*StartInstanceResult, error)

	// StopInstances shuts down the instances with the specified IDs.
	// Unknown instance IDs are ignored, to enable idempotency.
	StopInstances(...instance.Id) error

	// AllInstances returns all instances currently known to the broker.
	AllInstances() ([]instance.Instance, error)

	// MaintainInstance is used to run actions on jujud startup for existing
	// instances. It is currently only used to ensure that LXC hosts have the
	// correct network configuration.
	MaintainInstance(args StartInstanceParams) error
}<|MERGE_RESOLUTION|>--- conflicted
+++ resolved
@@ -58,16 +58,13 @@
 	// are present.
 	SubnetsToZones map[network.Id][]string
 
-<<<<<<< HEAD
 	// EndpointBindings holds the mapping between service endpoint names to
 	// provider-specific space IDs. It is populated when provisioning a machine
 	// to host a unit of a service with endpoint bindings.
 	EndpointBindings map[string]network.Id
-=======
 	// ImageMetadata is a collection of image metadata
 	// that may be used to start this instance.
 	ImageMetadata []*imagemetadata.ImageMetadata
->>>>>>> 36b26048
 }
 
 // StartInstanceResult holds the result of an
