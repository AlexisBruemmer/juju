--- conflicted
+++ resolved
@@ -323,8 +323,8 @@
 	c.Assert(path, Equals, "streams/v1/image_metadata.json")
 }
 
-func (s *simplestreamsSuite) TestGetImageIdMetadataNoSignedMetadata(c *C) {
-	im, err := GetImageIdMetadata([]string{s.baseURL}, DefaultIndexPath, &s.validImageConstraint, true)
+func (s *simplestreamsSuite) TestFetchNoSignedMetadata(c *C) {
+	im, err := Fetch([]string{s.baseURL}, DefaultIndexPath, &s.validImageConstraint, true)
 	c.Assert(err, IsNil)
 	c.Assert(len(im) == 0, Equals, true)
 }
@@ -343,22 +343,14 @@
 	s.assertGetMetadata(c)
 }
 
-func (s *liveSimplestreamsSuite) TestGetImageIdMetadataExists(c *C) {
-<<<<<<< HEAD
-	im, err := GetImageIdMetadata([]string{s.baseURL}, DefaultIndexPath, &s.validImageConstraint, s.requireSigned)
-=======
-	im, err := Fetch([]string{s.baseURL}, DefaultIndexPath, &s.validImageConstraint)
->>>>>>> de0cada9
+func (s *liveSimplestreamsSuite) TestFetchExists(c *C) {
+	im, err := Fetch([]string{s.baseURL}, DefaultIndexPath, &s.validImageConstraint, s.requireSigned)
 	c.Assert(err, IsNil)
 	c.Assert(len(im) > 0, Equals, true)
 }
 
-func (s *liveSimplestreamsSuite) TestGetImageIdMetadataMultipleBaseURLsExists(c *C) {
-<<<<<<< HEAD
-	im, err := GetImageIdMetadata([]string{"http://127.0.0.1", s.baseURL}, DefaultIndexPath, &s.validImageConstraint, s.requireSigned)
-=======
-	im, err := Fetch([]string{"http://bad", s.baseURL}, DefaultIndexPath, &s.validImageConstraint)
->>>>>>> de0cada9
+func (s *liveSimplestreamsSuite) TestFetchMultipleBaseURLsExists(c *C) {
+	im, err := Fetch([]string{"http://127.0.0.1", s.baseURL}, DefaultIndexPath, &s.validImageConstraint, s.requireSigned)
 	c.Assert(err, IsNil)
 	c.Assert(len(im) > 0, Equals, true)
 }
@@ -457,7 +449,7 @@
 }
 
 var ebs = "ebs"
-var getImageIdMetadataTests = []struct {
+var fetchTests = []struct {
 	region  string
 	series  string
 	arches  []string
@@ -552,15 +544,11 @@
 }
 
 func (s *simplestreamsSuite) TestFetch(c *C) {
-	for i, t := range getImageIdMetadataTests {
+	for i, t := range fetchTests {
 		c.Logf("test %d", i)
 		imageConstraint := NewImageConstraint(t.region, "https://ec2.us-east-1.amazonaws.com", "precise", t.arches, "")
 		imageConstraint.Storage = t.storage
-<<<<<<< HEAD
-		images, err := GetImageIdMetadata([]string{s.baseURL}, DefaultIndexPath, &imageConstraint, s.requireSigned)
-=======
-		images, err := Fetch([]string{s.baseURL}, DefaultIndexPath, &imageConstraint)
->>>>>>> de0cada9
+		images, err := Fetch([]string{s.baseURL}, DefaultIndexPath, &imageConstraint, s.requireSigned)
 		if !c.Check(err, IsNil) {
 			continue
 		}
