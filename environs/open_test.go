// Copyright 2012, 2013 Canonical Ltd.
// Licensed under the AGPLv3, see LICENCE file for details.

package environs_test

import (
	gc "launchpad.net/gocheck"

	"launchpad.net/juju-core/constraints"
	"launchpad.net/juju-core/environs"
	"launchpad.net/juju-core/environs/config"
	"launchpad.net/juju-core/errors"
	"launchpad.net/juju-core/provider/dummy"
	"launchpad.net/juju-core/testing"
	"strings"
)

type OpenSuite struct{}

var _ = gc.Suite(&OpenSuite{})

func (OpenSuite) TearDownTest(c *gc.C) {
	dummy.Reset()
}

func (OpenSuite) TestNewDummyEnviron(c *gc.C) {
	// matches *Settings.Map()
	cfg, err := config.New(map[string]interface{}{
		"name":            "foo",
		"type":            "dummy",
		"state-server":    false,
		"authorized-keys": "i-am-a-key",
		"admin-secret":    "foo",
		"ca-cert":         testing.CACert,
		"ca-private-key":  "",
<<<<<<< HEAD
	})
	c.Assert(err, IsNil)
	env, err := environs.Prepare(cfg)
	c.Assert(err, IsNil)
	c.Assert(env.Bootstrap(constraints.Value{}), IsNil)
=======
	}
	env, err := environs.NewFromAttrs(config)
	c.Assert(err, gc.IsNil)
	c.Assert(env.Bootstrap(constraints.Value{}), gc.IsNil)
>>>>>>> 21f17de6
}

func (OpenSuite) TestNewUnknownEnviron(c *gc.C) {
	env, err := environs.NewFromAttrs(map[string]interface{}{
		"name":            "foo",
		"type":            "wondercloud",
		"authorized-keys": "i-am-a-key",
		"ca-cert":         testing.CACert,
		"ca-private-key":  "",
	})
	c.Assert(err, gc.ErrorMatches, "no registered provider for.*")
	c.Assert(env, gc.IsNil)
}

func (OpenSuite) TestNewFromNameNoDefault(c *gc.C) {
	defer testing.MakeFakeHome(c, testing.MultipleEnvConfigNoDefault, testing.SampleCertName).Restore()

	_, err := environs.NewFromName("")
	c.Assert(err, gc.ErrorMatches, "no default environment found")
}

func (OpenSuite) TestNewFromNameGetDefault(c *gc.C) {
	defer testing.MakeFakeHome(c, testing.SingleEnvConfig, testing.SampleCertName).Restore()

	e, err := environs.NewFromName("")
	c.Assert(err, gc.IsNil)
	c.Assert(e.Name(), gc.Equals, "erewhemos")
}

const checkEnv = `
environments:
    test:
        type: dummy
        state-server: false
        authorized-keys: i-am-a-key
`

type checkEnvironmentSuite struct{}

var _ = gc.Suite(&checkEnvironmentSuite{})

func (s *checkEnvironmentSuite) TearDownTest(c *gc.C) {
	dummy.Reset()
}

func (s *checkEnvironmentSuite) TestCheckEnvironment(c *gc.C) {
	defer testing.MakeFakeHome(c, checkEnv, "existing").Restore()

<<<<<<< HEAD
	environ, err := environs.PrepareFromName("test")
	c.Assert(err, IsNil)
=======
	environ, err := environs.NewFromName("test")
	c.Assert(err, gc.IsNil)
>>>>>>> 21f17de6

	// VerifyStorage is sufficient for our tests and much simpler
	// than Bootstrap which calls it.
	storage := environ.Storage()
	err = environs.VerifyStorage(storage)
	c.Assert(err, gc.IsNil)
	err = environs.CheckEnvironment(environ)
	c.Assert(err, gc.IsNil)
}

func (s *checkEnvironmentSuite) TestCheckEnvironmentFileNotFound(c *gc.C) {
	defer testing.MakeFakeHome(c, checkEnv, "existing").Restore()

<<<<<<< HEAD
	environ, err := environs.PrepareFromName("test")
	c.Assert(err, IsNil)
=======
	environ, err := environs.NewFromName("test")
	c.Assert(err, gc.IsNil)
>>>>>>> 21f17de6

	// VerifyStorage is sufficient for our tests and much simpler
	// than Bootstrap which calls it.
	storage := environ.Storage()
	err = environs.VerifyStorage(storage)
	c.Assert(err, gc.IsNil)

	// When the bootstrap-verify file does not exist, it still believes
	// the environment is a juju-core one because earlier versions
	// did not create that file.
	err = storage.Remove("bootstrap-verify")
	c.Assert(err, gc.IsNil)
	err = environs.CheckEnvironment(environ)
	c.Assert(err, gc.IsNil)
}

func (s *checkEnvironmentSuite) TestCheckEnvironmentGetFails(c *gc.C) {
	defer testing.MakeFakeHome(c, checkEnv, "existing").Restore()

<<<<<<< HEAD
	environ, err := environs.PrepareFromName("test")
	c.Assert(err, IsNil)
=======
	environ, err := environs.NewFromName("test")
	c.Assert(err, gc.IsNil)
>>>>>>> 21f17de6

	// VerifyStorage is sufficient for our tests and much simpler
	// than Bootstrap which calls it.
	storage := environ.Storage()
	err = environs.VerifyStorage(storage)
	c.Assert(err, gc.IsNil)

	// When fetching the verification file from storage fails,
	// we get an InvalidEnvironmentError.
	someError := errors.Unauthorizedf("you shall not pass")
	dummy.Poison(storage, "bootstrap-verify", someError)
	err = environs.CheckEnvironment(environ)
	c.Assert(err, gc.Equals, someError)
}

func (s *checkEnvironmentSuite) TestCheckEnvironmentBadContent(c *gc.C) {
	defer testing.MakeFakeHome(c, checkEnv, "existing").Restore()

<<<<<<< HEAD
	environ, err := environs.PrepareFromName("test")
	c.Assert(err, IsNil)
=======
	environ, err := environs.NewFromName("test")
	c.Assert(err, gc.IsNil)
>>>>>>> 21f17de6

	// We mock a bad (eg. from a Python-juju environment) bootstrap-verify.
	storage := environ.Storage()
	content := "bad verification content"
	reader := strings.NewReader(content)
	err = storage.Put("bootstrap-verify", reader, int64(len(content)))
	c.Assert(err, gc.IsNil)

	// When the bootstrap-verify file contains unexpected content,
	// we get an InvalidEnvironmentError.
	err = environs.CheckEnvironment(environ)
	c.Assert(err, gc.Equals, environs.InvalidEnvironmentError)
}<|MERGE_RESOLUTION|>--- conflicted
+++ resolved
@@ -33,18 +33,11 @@
 		"admin-secret":    "foo",
 		"ca-cert":         testing.CACert,
 		"ca-private-key":  "",
-<<<<<<< HEAD
 	})
-	c.Assert(err, IsNil)
+	c.Assert(err, gc.IsNil)
 	env, err := environs.Prepare(cfg)
-	c.Assert(err, IsNil)
-	c.Assert(env.Bootstrap(constraints.Value{}), IsNil)
-=======
-	}
-	env, err := environs.NewFromAttrs(config)
 	c.Assert(err, gc.IsNil)
 	c.Assert(env.Bootstrap(constraints.Value{}), gc.IsNil)
->>>>>>> 21f17de6
 }
 
 func (OpenSuite) TestNewUnknownEnviron(c *gc.C) {
@@ -93,13 +86,8 @@
 func (s *checkEnvironmentSuite) TestCheckEnvironment(c *gc.C) {
 	defer testing.MakeFakeHome(c, checkEnv, "existing").Restore()
 
-<<<<<<< HEAD
 	environ, err := environs.PrepareFromName("test")
-	c.Assert(err, IsNil)
-=======
-	environ, err := environs.NewFromName("test")
 	c.Assert(err, gc.IsNil)
->>>>>>> 21f17de6
 
 	// VerifyStorage is sufficient for our tests and much simpler
 	// than Bootstrap which calls it.
@@ -113,13 +101,8 @@
 func (s *checkEnvironmentSuite) TestCheckEnvironmentFileNotFound(c *gc.C) {
 	defer testing.MakeFakeHome(c, checkEnv, "existing").Restore()
 
-<<<<<<< HEAD
 	environ, err := environs.PrepareFromName("test")
-	c.Assert(err, IsNil)
-=======
-	environ, err := environs.NewFromName("test")
 	c.Assert(err, gc.IsNil)
->>>>>>> 21f17de6
 
 	// VerifyStorage is sufficient for our tests and much simpler
 	// than Bootstrap which calls it.
@@ -139,13 +122,8 @@
 func (s *checkEnvironmentSuite) TestCheckEnvironmentGetFails(c *gc.C) {
 	defer testing.MakeFakeHome(c, checkEnv, "existing").Restore()
 
-<<<<<<< HEAD
 	environ, err := environs.PrepareFromName("test")
-	c.Assert(err, IsNil)
-=======
-	environ, err := environs.NewFromName("test")
 	c.Assert(err, gc.IsNil)
->>>>>>> 21f17de6
 
 	// VerifyStorage is sufficient for our tests and much simpler
 	// than Bootstrap which calls it.
@@ -164,13 +142,8 @@
 func (s *checkEnvironmentSuite) TestCheckEnvironmentBadContent(c *gc.C) {
 	defer testing.MakeFakeHome(c, checkEnv, "existing").Restore()
 
-<<<<<<< HEAD
 	environ, err := environs.PrepareFromName("test")
-	c.Assert(err, IsNil)
-=======
-	environ, err := environs.NewFromName("test")
 	c.Assert(err, gc.IsNil)
->>>>>>> 21f17de6
 
 	// We mock a bad (eg. from a Python-juju environment) bootstrap-verify.
 	storage := environ.Storage()
