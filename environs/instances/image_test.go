// Copyright 2013 Canonical Ltd.
// Licensed under the AGPLv3, see LICENCE file for details.

package instances

import (
	. "launchpad.net/gocheck"
	"launchpad.net/juju-core/constraints"
	"launchpad.net/juju-core/environs/imagemetadata"
	coretesting "launchpad.net/juju-core/testing"
	"testing"
)

type imageSuite struct {
	coretesting.LoggingSuite
}

func Test(t *testing.T) {
	TestingT(t)
}

var _ = Suite(&imageSuite{})

func (s *imageSuite) SetUpSuite(c *C) {
	s.LoggingSuite.SetUpSuite(c)
}

func (s *imageSuite) TearDownSuite(c *C) {
	s.LoggingSuite.TearDownTest(c)
}

var jsonImagesContent = `
{
 "content_id": "com.ubuntu.cloud:released:aws",
 "products": {
   "com.ubuntu.cloud:server:12.04:amd64": {
     "release": "precise",
     "version": "12.04",
     "arch": "amd64",
     "versions": {
       "20121218": {
         "items": {
           "usee1pi": {
             "root_store": "instance",
             "virt": "pv",
             "region": "us-east-1",
             "id": "ami-00000011"
           },
           "usww1pe": {
             "root_store": "ebs",
             "virt": "pv",
             "region": "us-west-1",
             "id": "ami-00000016"
           },
           "apne1pe": {
             "root_store": "ebs",
             "virt": "pv",
             "region": "ap-northeast-1",
             "id": "ami-00000026"
           },
           "test2he": {
             "root_store": "ebs",
             "virt": "hvm",
             "region": "test",
             "id": "ami-00000036"
           },
           "test1pe": {
             "root_store": "ebs",
             "virt": "pv",
             "region": "test",
             "id": "ami-00000033"
           },
           "test1he": {
             "root_store": "ebs",
             "virt": "hvm",
             "region": "test",
             "id": "ami-00000035"
           }
         },
         "pubname": "ubuntu-precise-12.04-amd64-server-20121218",
         "label": "release"
       },
       "20121118": {
         "items": {
           "apne1pe": {
             "root_store": "ebs",
             "virt": "pv",
             "region": "ap-northeast-1",
             "id": "ami-00000008"
           }
         },
         "pubname": "ubuntu-precise-12.04-amd64-server-20121118",
         "label": "release"
       }
     }
   },
   "com.ubuntu.cloud:server:12.04:arm": {
     "release": "precise",
     "version": "12.04",
     "arch": "arm",
     "versions": {
       "20121218": {
         "items": {
           "apne1pe": {
             "root_store": "ebs",
             "virt": "pv",
             "region": "ap-northeast-1",
             "id": "ami-00000023"
           },
           "test1pe": {
             "root_store": "ebs",
             "virt": "pv",
             "region": "test",
             "id": "ami-00000034"
           },
           "armo1pe": {
             "root_store": "ebs",
             "virt": "pv",
             "region": "arm-only",
             "id": "ami-00000036"
           }
         },
         "pubname": "ubuntu-precise-12.04-arm-server-20121218",
         "label": "release"
       }
     }
   }
 },
 "format": "products:1.0"
}
`

type instanceSpecTestParams struct {
	desc                string
	region              string
	arches              []string
	constraints         string
	instanceTypes       []InstanceType
	defaultImageId      string
	overrideImageId     string
	defaultInstanceType string
	imageId             string
	instanceTypeId      string
	instanceTypeName    string
	err                 string
}

func (p *instanceSpecTestParams) init() {
	if p.arches == nil {
		p.arches = []string{"amd64", "arm"}
	}
	if p.instanceTypes == nil {
		p.instanceTypes = []InstanceType{{Id: "1", Name: "it-1", Arches: []string{"amd64", "arm"}}}
		p.instanceTypeId = "1"
		p.instanceTypeName = "it-1"
	}
}

var pv = "pv"
var findInstanceSpecTests = []instanceSpecTestParams{
	{
<<<<<<< HEAD
		desc:            "image exists in metadata, don't use override",
		region:          "test",
		overrideImageId: "1234",
		imageId:         "ami-00000033",
=======
		desc:    "image exists in metadata",
		region:  "test",
		imageId: "ami-00000033",
>>>>>>> 3d3af2c0
		instanceTypes: []InstanceType{
			{Id: "1", Name: "it-1", Arches: []string{"amd64"}, VType: &pv, Mem: 512},
		},
		instanceTypeId:   "1",
		instanceTypeName: "it-1",
	},
	{
<<<<<<< HEAD
		desc:           "multiple images exists in metadata, use default",
		region:         "test",
		defaultImageId: "ami-00000035",
		imageId:        "ami-00000035",
		instanceTypes: []InstanceType{
			{Id: "1", Name: "it-1", Arches: []string{"amd64"}, VType: &hvm, Mem: 512},
		},
		instanceTypeId:   "1",
		instanceTypeName: "it-1",
	},
	{
		desc:           "multiple images exists in metadata, invalid default",
		region:         "test",
=======
		desc:           "images exist, invalid default image id",
		region:         "test",
		defaultImageId: "1234",
		instanceTypes: []InstanceType{
			{Id: "1", Name: "it-1", Arches: []string{"arm"}, VType: &pv, Mem: 512},
		},
		err: `invalid default image id "1234"`,
	},
	{
		desc:           "no image exists in metadata, use supplied default",
		region:         "invalid-region",
>>>>>>> 3d3af2c0
		defaultImageId: "1234",
		instanceTypes: []InstanceType{
			{Id: "1", Name: "it-1", Arches: []string{"amd64"}, VType: &hvm, Mem: 512},
		},
		err: `invalid default image id "1234"`,
	},
	{
		desc:            "no image exists in metadata, use supplied override",
		region:          "invalid-region",
		overrideImageId: "1234",
		imageId:         "1234",
	},
	{
		desc:   "no image exists in metadata, no override supplied",
		region: "invalid-region",
		err:    `no "precise" images in invalid-region with arches \[amd64 arm\], and no override specified`,
	},
	{
		desc:          "no valid instance types",
		region:        "test",
		instanceTypes: []InstanceType{},
		err:           `no instance types in test matching constraints ""`,
	},
	{
		desc:          "no compatible instance types",
		region:        "arm-only",
		instanceTypes: []InstanceType{{Id: "1", Name: "it-1", Arches: []string{"amd64"}, Mem: 2048}},
		err:           `no "precise" images in arm-only matching instance types \[it-1\]`,
	},
}

func (s *imageSuite) TestFindInstanceSpec(c *C) {
	for _, t := range findInstanceSpecTests {
		c.Logf("test: %v", t.desc)
		t.init()
		ic := imagemetadata.ImageConstraint{
			CloudSpec: imagemetadata.CloudSpec{t.region, "ep"},
			Series:    "precise",
			Arches:    t.arches,
		}
		imageMeta, err := imagemetadata.GetLatestImageIdMetadata([]byte(jsonImagesContent), &ic)
		c.Assert(err, IsNil)
		var images []Image
		for _, imageMetadata := range imageMeta {
			im := *imageMetadata
			images = append(images, Image{
				Id:    im.Id,
				VType: im.VType,
				Arch:  im.Arch,
			})
		}
		spec, err := FindInstanceSpec(images, &InstanceConstraint{
			Series:          "precise",
			Region:          t.region,
			Arches:          t.arches,
			Constraints:     constraints.MustParse(t.constraints),
			DefaultImageId:  t.defaultImageId,
			OverrideImageId: t.overrideImageId,
		}, t.instanceTypes)
		if t.err != "" {
			c.Check(err, ErrorMatches, t.err)
			continue
		}
		if !c.Check(err, IsNil) {
			continue
		}
		c.Check(spec.Image.Id, Equals, t.imageId)
		c.Check(spec.InstanceTypeId, Equals, t.instanceTypeId)
		c.Check(spec.InstanceTypeName, Equals, t.instanceTypeName)
	}
}

var imageMatchtests = []struct {
	image Image
	itype InstanceType
	match bool
}{
	{
		image: Image{Arch: "amd64"},
		itype: InstanceType{Arches: []string{"amd64"}},
		match: true,
	}, {
		image: Image{Arch: "amd64"},
		itype: InstanceType{Arches: []string{"amd64", "arm"}},
		match: true,
	}, {
		image: Image{Arch: "amd64", VType: hvm},
		itype: InstanceType{Arches: []string{"amd64"}, VType: &hvm},
		match: true,
	}, {
		image: Image{Arch: "arm"},
		itype: InstanceType{Arches: []string{"amd64"}},
	}, {
		image: Image{Arch: "amd64", VType: hvm},
		itype: InstanceType{Arches: []string{"amd64"}},
		match: true,
	}, {
		image: Image{Arch: "amd64", VType: "pv"},
		itype: InstanceType{Arches: []string{"amd64"}, VType: &hvm},
	},
}

func (s *imageSuite) TestImageMatch(c *C) {
	for i, t := range imageMatchtests {
		c.Logf("test %d", i)
		c.Check(t.image.match(t.itype), Equals, t.match)
	}
}<|MERGE_RESOLUTION|>--- conflicted
+++ resolved
@@ -137,7 +137,6 @@
 	constraints         string
 	instanceTypes       []InstanceType
 	defaultImageId      string
-	overrideImageId     string
 	defaultInstanceType string
 	imageId             string
 	instanceTypeId      string
@@ -159,16 +158,9 @@
 var pv = "pv"
 var findInstanceSpecTests = []instanceSpecTestParams{
 	{
-<<<<<<< HEAD
-		desc:            "image exists in metadata, don't use override",
-		region:          "test",
-		overrideImageId: "1234",
-		imageId:         "ami-00000033",
-=======
 		desc:    "image exists in metadata",
 		region:  "test",
 		imageId: "ami-00000033",
->>>>>>> 3d3af2c0
 		instanceTypes: []InstanceType{
 			{Id: "1", Name: "it-1", Arches: []string{"amd64"}, VType: &pv, Mem: 512},
 		},
@@ -176,7 +168,15 @@
 		instanceTypeName: "it-1",
 	},
 	{
-<<<<<<< HEAD
+		desc:           "images exist, invalid default image id",
+		region:         "test",
+		defaultImageId: "1234",
+		instanceTypes: []InstanceType{
+			{Id: "1", Name: "it-1", Arches: []string{"arm"}, VType: &pv, Mem: 512},
+		},
+		err: `invalid default image id "1234"`,
+	},
+	{
 		desc:           "multiple images exists in metadata, use default",
 		region:         "test",
 		defaultImageId: "ami-00000035",
@@ -190,35 +190,17 @@
 	{
 		desc:           "multiple images exists in metadata, invalid default",
 		region:         "test",
-=======
-		desc:           "images exist, invalid default image id",
-		region:         "test",
 		defaultImageId: "1234",
 		instanceTypes: []InstanceType{
-			{Id: "1", Name: "it-1", Arches: []string{"arm"}, VType: &pv, Mem: 512},
+			{Id: "1", Name: "it-1", Arches: []string{"amd64"}, VType: &hvm, Mem: 512},
 		},
 		err: `invalid default image id "1234"`,
 	},
 	{
-		desc:           "no image exists in metadata, use supplied default",
-		region:         "invalid-region",
->>>>>>> 3d3af2c0
-		defaultImageId: "1234",
-		instanceTypes: []InstanceType{
-			{Id: "1", Name: "it-1", Arches: []string{"amd64"}, VType: &hvm, Mem: 512},
-		},
-		err: `invalid default image id "1234"`,
-	},
-	{
-		desc:            "no image exists in metadata, use supplied override",
-		region:          "invalid-region",
-		overrideImageId: "1234",
-		imageId:         "1234",
-	},
-	{
-		desc:   "no image exists in metadata, no override supplied",
-		region: "invalid-region",
-		err:    `no "precise" images in invalid-region with arches \[amd64 arm\], and no override specified`,
+		desc:    "no image exists in metadata, no default supplied",
+		region:  "invalid-region",
+		imageId: "1234",
+		err:     `no "precise" images in invalid-region with arches \[amd64 arm\], and no default specified`,
 	},
 	{
 		desc:          "no valid instance types",
@@ -255,12 +237,11 @@
 			})
 		}
 		spec, err := FindInstanceSpec(images, &InstanceConstraint{
-			Series:          "precise",
-			Region:          t.region,
-			Arches:          t.arches,
-			Constraints:     constraints.MustParse(t.constraints),
-			DefaultImageId:  t.defaultImageId,
-			OverrideImageId: t.overrideImageId,
+			Series:         "precise",
+			Region:         t.region,
+			Arches:         t.arches,
+			Constraints:    constraints.MustParse(t.constraints),
+			DefaultImageId: t.defaultImageId,
 		}, t.instanceTypes)
 		if t.err != "" {
 			c.Check(err, ErrorMatches, t.err)
