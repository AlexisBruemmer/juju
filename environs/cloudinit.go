--- conflicted
+++ resolved
@@ -14,7 +14,11 @@
 	"launchpad.net/juju-core/utils"
 )
 
-<<<<<<< HEAD
+// Default data directory.
+// Tests can override this where needed, so they don't need to mess with global
+// system state.
+var DataDir = "/var/lib/juju"
+
 // NewMachineConfig sets up a basic machine configuration.  You'll still need
 // to supply more information, but this takes care of the fixed entries and
 // the ones that are always needed.
@@ -31,12 +35,6 @@
 		APIInfo:      apiInfo,
 	}
 }
-=======
-// Default data directory.
-// Tests can override this where needed, so they don't need to mess with global
-// system state.
-var DataDir = "/var/lib/juju"
->>>>>>> 2b982b79
 
 // FinishMachineConfig sets fields on a MachineConfig that can be determined by
 // inspecting a plain config.Config and the machine constraints at the last
