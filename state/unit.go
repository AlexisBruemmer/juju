package state

import (
	"errors"
	"fmt"
	"labix.org/v2/mgo"
	"labix.org/v2/mgo/txn"
	"launchpad.net/juju-core/charm"
	"launchpad.net/juju-core/state/api/params"
	"launchpad.net/juju-core/state/presence"
	"launchpad.net/juju-core/trivial"
	"sort"
	"strings"
	"time"
)

// AssignmentPolicy controls what machine a unit will be assigned to.
type AssignmentPolicy string

const (
	// AssignLocal indicates that all service units should be assigned
	// to machine 0.
	AssignLocal AssignmentPolicy = "local"

	// AssignUnused indicates that every service unit should be assigned
	// to a dedicated machine, and that new machines should be launched
	// if required.
	AssignUnused AssignmentPolicy = "unused"

	// AssignNew indicates that every service unit should be assigned to a new
	// dedicated machine.  A new machine will be launched for each new unit.
	AssignNew AssignmentPolicy = "new"
)

<<<<<<< HEAD
// Port identifies a network port number for a particular protocol.
type Port struct {
	Protocol string
	Number   int
}

func (p Port) String() string {
	return fmt.Sprintf("%s:%d", p.Protocol, p.Number)
}

=======
>>>>>>> 70ff797e
// UnitSettings holds information about a service unit's settings within a
// relation.
type UnitSettings struct {
	Version  int64
	Settings map[string]interface{}
}

// unitDoc represents the internal state of a unit in MongoDB.
// Note the correspondence with UnitInfo in state/api/params.
type unitDoc struct {
	Name           string `bson:"_id"`
	Service        string
	Series         string
	CharmURL       *charm.URL
	Principal      string
	Subordinates   []string
	PublicAddress  string
	PrivateAddress string
	MachineId      string
	Resolved       params.ResolvedMode
	Tools          *Tools `bson:",omitempty"`
	Ports          []params.Port
	Life           Life
<<<<<<< HEAD
=======
	Status         params.UnitStatus
	StatusInfo     string
>>>>>>> 70ff797e
	TxnRevno       int64 `bson:"txn-revno"`
	PasswordHash   string
}

// Unit represents the state of a service unit.
type Unit struct {
	st  *State
	doc unitDoc
	annotator
}

func newUnit(st *State, udoc *unitDoc) *Unit {
	unit := &Unit{
		st:  st,
		doc: *udoc,
	}
	unit.annotator = annotator{
		globalKey: unit.globalKey(),
		tag:       unit.Tag(),
		st:        st,
	}
	return unit
}

// Service returns the service.
func (u *Unit) Service() (*Service, error) {
	return u.st.Service(u.doc.Service)
}

// ServiceConfig returns the contents of this unit's service configuration.
func (u *Unit) ServiceConfig() (map[string]interface{}, error) {
	if u.doc.CharmURL == nil {
		return nil, fmt.Errorf("unit charm not set")
	}
	settings, err := readSettings(u.st, serviceSettingsKey(u.doc.Service, u.doc.CharmURL))
	if err != nil {
		return nil, err
	}
	charm, err := u.st.Charm(u.doc.CharmURL)
	if err != nil {
		return nil, err
	}
	// Build a dictionary containing charm defaults, and overwrite any
	// values that have actually been set.
	cfg, err := charm.Config().Validate(nil)
	if err != nil {
		return nil, err
	}
	for k, v := range settings.Map() {
		cfg[k] = v
	}
	return cfg, nil
}

// ServiceName returns the service name.
func (u *Unit) ServiceName() string {
	return u.doc.Service
}

// String returns the unit as string.
func (u *Unit) String() string {
	return u.doc.Name
}

// Name returns the unit name.
func (u *Unit) Name() string {
	return u.doc.Name
}

// unitGlobalKey returns the global database key for the named unit.
func unitGlobalKey(name string) string {
	return "u#" + name
}

// globalKey returns the global database key for the unit.
func (u *Unit) globalKey() string {
	return unitGlobalKey(u.doc.Name)
}

// Life returns whether the unit is Alive, Dying or Dead.
func (u *Unit) Life() Life {
	return u.doc.Life
}

// AgentTools returns the tools that the agent is currently running.
// It an error that satisfies IsNotFound if the tools have not yet been set.
func (u *Unit) AgentTools() (*Tools, error) {
	if u.doc.Tools == nil {
		return nil, NotFoundf("agent tools for unit %q", u)
	}
	tools := *u.doc.Tools
	return &tools, nil
}

// SetAgentTools sets the tools that the agent is currently running.
func (u *Unit) SetAgentTools(t *Tools) (err error) {
	defer trivial.ErrorContextf(&err, "cannot set agent tools for unit %q", u)
	if t.Series == "" || t.Arch == "" {
		return fmt.Errorf("empty series or arch")
	}
	ops := []txn.Op{{
		C:      u.st.units.Name,
		Id:     u.doc.Name,
		Assert: notDeadDoc,
		Update: D{{"$set", D{{"tools", t}}}},
	}}
	if err := u.st.runner.Run(ops, "", nil); err != nil {
		return onAbort(err, errDead)
	}
	tools := *t
	u.doc.Tools = &tools
	return nil
}

// SetMongoPassword sets the password the agent responsible for the unit
// should use to communicate with the state servers.  Previous passwords
// are invalidated.
func (u *Unit) SetMongoPassword(password string) error {
	return u.st.setMongoPassword(u.Tag(), password)
}

// SetPassword sets the password for the machine's agent.
func (u *Unit) SetPassword(password string) error {
	hp := trivial.PasswordHash(password)
	ops := []txn.Op{{
		C:      u.st.units.Name,
		Id:     u.doc.Name,
		Assert: notDeadDoc,
		Update: D{{"$set", D{{"passwordhash", hp}}}},
	}}
	err := u.st.runner.Run(ops, "", nil)
	if err != nil {
		return fmt.Errorf("cannot set password of unit %q: %v", u, onAbort(err, errDead))
	}
	u.doc.PasswordHash = hp
	return nil
}

// PasswordValid returns whether the given password is valid
// for the given unit.
func (u *Unit) PasswordValid(password string) bool {
	return trivial.PasswordHash(password) == u.doc.PasswordHash
}

// Destroy, when called on a Alive unit, advances its lifecycle as far as
// possible; it otherwise has no effect. In most situations, the unit's
// life is just set to Dying; but if a principal unit that is not assigned
// to a provisioned machine is Destroyed, it will be removed from state
// directly.
func (u *Unit) Destroy() (err error) {
	defer func() {
		if err == nil {
			// This is a white lie; the document might actually be removed.
			u.doc.Life = Dying
		}
	}()
	unit := &Unit{st: u.st, doc: u.doc}
	for i := 0; i < 5; i++ {
		ops, err := unit.destroyOps()
		switch {
		case err == errRefresh:
		case err == errAlreadyDying:
			return nil
		case err != nil:
			return err
		default:
			if err := unit.st.runner.Run(ops, "", nil); err != txn.ErrAborted {
				return err
			}
		}
		if err := unit.Refresh(); IsNotFound(err) {
			return nil
		} else if err != nil {
			return err
		}
	}
	return ErrExcessiveContention
}

// destroyOps returns the operations required to destroy the unit. If it
// returns errRefresh, the unit should be refreshed and the destruction
// operations recalculated.
func (u *Unit) destroyOps() ([]txn.Op, error) {
	if u.doc.Life != Alive {
		return nil, errAlreadyDying
	}
	// In many cases, we just want to set Dying and let the agents deal with it.
	defaultOps := []txn.Op{{
		C:      u.st.units.Name,
		Id:     u.doc.Name,
		Assert: isAliveDoc,
		Update: D{{"$set", D{{"life", Dying}}}},
	}}

	// Subordinates, and principals with subordinates, are left for the agents.
	if u.doc.Principal != "" {
		return defaultOps, nil
	} else if len(u.doc.Subordinates) != 0 {
		return defaultOps, nil
	}

	// If the (known principal) unit has no assigned machine id, the unit can
	// be removed directly.
	asserts := D{{"machineid", u.doc.MachineId}}
	asserts = append(asserts, unitHasNoSubordinates...)
	asserts = append(asserts, isAliveDoc...)
	if u.doc.MachineId == "" {
		return u.removeOps(asserts)
	}

	// If the unit's machine has an instance id, leave it for the agents.
	m, err := u.st.Machine(u.doc.MachineId)
	if IsNotFound(err) {
		return nil, errRefresh
	} else if err != nil {
		return nil, err
	}
	if _, found := m.InstanceId(); found {
		return defaultOps, nil
	}

	// Units assigned to unprovisioned machines can be removed directly.
	ops := []txn.Op{{
		C:      u.st.machines.Name,
		Id:     u.doc.MachineId,
		Assert: D{{"instanceid", ""}},
	}}
	removeOps, err := u.removeOps(asserts)
	if err != nil {
		return nil, err
	}
	return append(ops, removeOps...), nil
}

// removeOps returns the operations necessary to remove the unit, assuming
// the supplied asserts apply to the unit document.
func (u *Unit) removeOps(asserts D) ([]txn.Op, error) {
	svc, err := u.st.Service(u.doc.Service)
	if err != nil {
		return nil, err
	}
	return svc.removeUnitOps(u, asserts)
}

var ErrUnitHasSubordinates = errors.New("unit has subordinates")

var unitHasNoSubordinates = D{{
	"$or", []D{
		{{"subordinates", D{{"$size", 0}}}},
		{{"subordinates", D{{"$exists", false}}}},
	},
}}

// EnsureDead sets the unit lifecycle to Dead if it is Alive or Dying.
// It does nothing otherwise. If the unit has subordinates, it will
// return ErrUnitHasSubordinates.
func (u *Unit) EnsureDead() (err error) {
	if u.doc.Life == Dead {
		return nil
	}
	defer func() {
		if err == nil {
			u.doc.Life = Dead
		}
	}()
	ops := []txn.Op{{
		C:      u.st.units.Name,
		Id:     u.doc.Name,
		Assert: append(notDeadDoc, unitHasNoSubordinates...),
		Update: D{{"$set", D{{"life", Dead}}}},
	}}
	if err := u.st.runner.Run(ops, "", nil); err != txn.ErrAborted {
		return err
	}
	if notDead, err := isNotDead(u.st.units, u.doc.Name); err != nil {
		return err
	} else if !notDead {
		return nil
	}
	return ErrUnitHasSubordinates
}

// Remove removes the unit from state, and may remove its service as well, if
// the service is Dying and no other references to it exist. It will fail if
// the unit is not Dead.
func (u *Unit) Remove() (err error) {
	defer trivial.ErrorContextf(&err, "cannot remove unit %q", u)
	if u.doc.Life != Dead {
		return errors.New("unit is not dead")
	}
	svc, err := u.st.Service(u.doc.Service)
	if err != nil {
		return err
	}
	unit := &Unit{st: u.st, doc: u.doc}
	for i := 0; i < 5; i++ {
		ops, err := svc.removeUnitOps(unit, isDeadDoc)
		if err != nil {
			return err
		}
		if err := svc.st.runner.Run(ops, "", nil); err != txn.ErrAborted {
			return err
		}
		if err := svc.Refresh(); IsNotFound(err) {
			return nil
		} else if err != nil {
			return err
		}
		if err := unit.Refresh(); IsNotFound(err) {
			return nil
		} else if err != nil {
			return err
		}
	}
	return ErrExcessiveContention
}

// Resolved returns the resolved mode for the unit.
func (u *Unit) Resolved() params.ResolvedMode {
	return u.doc.Resolved
}

// IsPrincipal returns whether the unit is deployed in its own container,
// and can therefore have subordinate services deployed alongside it.
func (u *Unit) IsPrincipal() bool {
	return u.doc.Principal == ""
}

// SubordinateNames returns the names of any subordinate units.
func (u *Unit) SubordinateNames() []string {
	names := make([]string, len(u.doc.Subordinates))
	copy(names, u.doc.Subordinates)
	return names
}

// DeployerTag returns the tag of the agent responsible for deploying
// the unit. If no such entity can be determined, false is returned.
func (u *Unit) DeployerTag() (string, bool) {
	if u.doc.Principal != "" {
		return UnitTag(u.doc.Principal), true
	} else if u.doc.MachineId != "" {
		return MachineTag(u.doc.MachineId), true
	}
	return "", false
}

// PublicAddress returns the public address of the unit and whether it is valid.
func (u *Unit) PublicAddress() (string, bool) {
	return u.doc.PublicAddress, u.doc.PublicAddress != ""
}

// PrivateAddress returns the private address of the unit and whether it is valid.
func (u *Unit) PrivateAddress() (string, bool) {
	return u.doc.PrivateAddress, u.doc.PrivateAddress != ""
}

// Refresh refreshes the contents of the Unit from the underlying
// state. It an error that satisfies IsNotFound if the unit has been removed.
func (u *Unit) Refresh() error {
	err := u.st.units.FindId(u.doc.Name).One(&u.doc)
	if err == mgo.ErrNotFound {
		return NotFoundf("unit %q", u)
	}
	if err != nil {
		return fmt.Errorf("cannot refresh unit %q: %v", u, err)
	}
	return nil
}

// Status returns the status of the unit's agent.
<<<<<<< HEAD
func (u *Unit) Status() (status UnitStatus, info string, err error) {
	doc := &unitStatusDoc{}
	if err := getStatus(u.st, u, doc); IsNotFound(err) {
		return UnitPending, "", nil
	} else if err != nil {
		return "", "", err
	}
	return doc.Status, doc.StatusInfo, nil
=======
func (u *Unit) Status() (status params.UnitStatus, info string) {
	return u.doc.Status, u.doc.StatusInfo
>>>>>>> 70ff797e
}

// SetStatus sets the status of the unit.
func (u *Unit) SetStatus(status params.UnitStatus, info string) error {
	if status == params.UnitError && info == "" {
		panic("must set info for unit error status")
	}
	doc := &unitStatusDoc{status, info}
	ops := []txn.Op{{
		C:      u.st.units.Name,
		Id:     u.doc.Name,
		Assert: notDeadDoc,
	},
		setStatusOp(u.st, u, doc),
	}
	err := u.st.runner.Run(ops, "", nil)
	if err != nil {
		return fmt.Errorf("cannot set status of unit %q: %v", u, onAbort(err, errDead))
	}
	return nil
}

// OpenPort sets the policy of the port with protocol and number to be opened.
func (u *Unit) OpenPort(protocol string, number int) (err error) {
	port := params.Port{Protocol: protocol, Number: number}
	defer trivial.ErrorContextf(&err, "cannot open port %v for unit %q", port, u)
	ops := []txn.Op{{
		C:      u.st.units.Name,
		Id:     u.doc.Name,
		Assert: notDeadDoc,
		Update: D{{"$addToSet", D{{"ports", port}}}},
	}}
	err = u.st.runner.Run(ops, "", nil)
	if err != nil {
		return onAbort(err, errDead)
	}
	found := false
	for _, p := range u.doc.Ports {
		if p == port {
			break
		}
	}
	if !found {
		u.doc.Ports = append(u.doc.Ports, port)
	}
	return nil
}

// ClosePort sets the policy of the port with protocol and number to be closed.
func (u *Unit) ClosePort(protocol string, number int) (err error) {
	port := params.Port{Protocol: protocol, Number: number}
	defer trivial.ErrorContextf(&err, "cannot close port %v for unit %q", port, u)
	ops := []txn.Op{{
		C:      u.st.units.Name,
		Id:     u.doc.Name,
		Assert: notDeadDoc,
		Update: D{{"$pull", D{{"ports", port}}}},
	}}
	err = u.st.runner.Run(ops, "", nil)
	if err != nil {
		return onAbort(err, errDead)
	}
	newPorts := make([]params.Port, 0, len(u.doc.Ports))
	for _, p := range u.doc.Ports {
		if p != port {
			newPorts = append(newPorts, p)
		}
	}
	u.doc.Ports = newPorts
	return nil
}

// OpenedPorts returns a slice containing the open ports of the unit.
func (u *Unit) OpenedPorts() []params.Port {
	ports := append([]params.Port{}, u.doc.Ports...)
	SortPorts(ports)
	return ports
}

// CharmURL returns the charm URL this unit is currently using.
func (u *Unit) CharmURL() (*charm.URL, bool) {
	if u.doc.CharmURL == nil {
		return nil, false
	}
	return u.doc.CharmURL, true
}

// SetCharmURL marks the unit as currently using the supplied charm URL.
// An error will be returned if the unit is dead, or the charm URL not known.
func (u *Unit) SetCharmURL(curl *charm.URL) (err error) {
	defer func() {
		if err == nil {
			u.doc.CharmURL = curl
		}
	}()
	if curl == nil {
		return fmt.Errorf("cannot set nil charm url")
	}
	for i := 0; i < 5; i++ {
		if notDead, err := isNotDead(u.st.units, u.doc.Name); err != nil {
			return err
		} else if !notDead {
			return fmt.Errorf("unit %q is dead", u)
		}
		sel := D{{"_id", u.doc.Name}, {"charmurl", curl}}
		if count, err := u.st.units.Find(sel).Count(); err != nil {
			return err
		} else if count == 1 {
			// Already set
			return nil
		}
		if count, err := u.st.charms.FindId(curl).Count(); err != nil {
			return err
		} else if count < 1 {
			return fmt.Errorf("unknown charm url %q", curl)
		}

		// Add a reference to the service settings for the new charm.
		incOp, err := settingsIncRefOp(u.st, u.doc.Service, curl, false)
		if err != nil {
			return err
		}

		// Set the new charm URL.
		differentCharm := D{{"charmurl", D{{"$ne", curl}}}}
		ops := []txn.Op{
			incOp,
			{
				C:      u.st.units.Name,
				Id:     u.doc.Name,
				Assert: append(notDeadDoc, differentCharm...),
				Update: D{{"$set", D{{"charmurl", curl}}}},
			}}
		if u.doc.CharmURL != nil {
			// Drop the reference to the old charm.
			decOps, err := settingsDecRefOps(u.st, u.doc.Service, u.doc.CharmURL)
			if err != nil {
				return err
			}
			ops = append(ops, decOps...)
		}
		if err := u.st.runner.Run(ops, "", nil); err != txn.ErrAborted {
			return err
		}
	}
	return ErrExcessiveContention
}

// AgentAlive returns whether the respective remote agent is alive.
func (u *Unit) AgentAlive() (bool, error) {
	return u.st.pwatcher.Alive(u.globalKey())
}

// UnitTag returns the tag for the
// unit with the given name.
func UnitTag(unitName string) string {
	return "unit-" + strings.Replace(unitName, "/", "-", -1)
}

// Tag returns a name identifying the unit that is safe to use
// as a file name.  The returned name will be different from other
// Tag values returned by any other entities from the same state.
func (u *Unit) Tag() string {
	return UnitTag(u.Name())
}

// WaitAgentAlive blocks until the respective agent is alive.
func (u *Unit) WaitAgentAlive(timeout time.Duration) (err error) {
	defer trivial.ErrorContextf(&err, "waiting for agent of unit %q", u)
	ch := make(chan presence.Change)
	u.st.pwatcher.Watch(u.globalKey(), ch)
	defer u.st.pwatcher.Unwatch(u.globalKey(), ch)
	for i := 0; i < 2; i++ {
		select {
		case change := <-ch:
			if change.Alive {
				return nil
			}
		case <-time.After(timeout):
			return fmt.Errorf("still not alive after timeout")
		case <-u.st.pwatcher.Dead():
			return u.st.pwatcher.Err()
		}
	}
	panic(fmt.Sprintf("presence reported dead status twice in a row for unit %q", u))
}

// SetAgentAlive signals that the agent for unit u is alive.
// It returns the started pinger.
func (u *Unit) SetAgentAlive() (*presence.Pinger, error) {
	p := presence.NewPinger(u.st.presence, u.globalKey())
	err := p.Start()
	if err != nil {
		return nil, err
	}
	return p, nil
}

// NotAssignedError indicates that a unit is not assigned to a machine (and, in
// the case of subordinate units, that the unit's principal is not assigned).
type NotAssignedError struct{ Unit *Unit }

func (e *NotAssignedError) Error() string {
	return fmt.Sprintf("unit %q is not assigned to a machine", e.Unit)
}

func IsNotAssigned(err error) bool {
	_, ok := err.(*NotAssignedError)
	return ok
}

// AssignedMachineId returns the id of the assigned machine.
func (u *Unit) AssignedMachineId() (id string, err error) {
	if u.IsPrincipal() {
		if u.doc.MachineId == "" {
			return "", &NotAssignedError{u}
		}
		return u.doc.MachineId, nil
	}
	pudoc := unitDoc{}
	err = u.st.units.Find(D{{"_id", u.doc.Principal}}).One(&pudoc)
	if err == mgo.ErrNotFound {
		return "", NotFoundf("principal unit %q", u, u.doc.Principal)
	} else if err != nil {
		return "", err
	}
	if pudoc.MachineId == "" {
		return "", &NotAssignedError{u}
	}
	return pudoc.MachineId, nil
}

var (
	machineNotAliveErr = errors.New("machine is not alive")
	unitNotAliveErr    = errors.New("unit is not alive")
	alreadyAssignedErr = errors.New("unit is already assigned to a machine")
	inUseErr           = errors.New("machine is not unused")
)

// assignToMachine is the internal version of AssignToMachine,
// also used by AssignToUnusedMachine. It returns specific errors
// in some cases:
// - machineNotAliveErr when the machine is not alive.
// - unitNotAliveErr when the unit is not alive.
// - alreadyAssignedErr when the unit has already been assigned
// - inUseErr when the machine already has a unit assigned (if unused is true)
func (u *Unit) assignToMachine(m *Machine, unused bool) (err error) {
	if u.doc.Series != m.doc.Series {
		return fmt.Errorf("series does not match")
	}
	if u.doc.MachineId != "" {
		if u.doc.MachineId != m.Id() {
			return alreadyAssignedErr
		}
		return nil
	}
	if u.doc.Principal != "" {
		return fmt.Errorf("unit is a subordinate")
	}
	canHost := false
	for _, j := range m.doc.Jobs {
		if j == JobHostUnits {
			canHost = true
			break
		}
	}
	if !canHost {
		return fmt.Errorf("machine %q cannot host units", m)
	}
	assert := append(isAliveDoc, D{
		{"$or", []D{
			{{"machineid", ""}},
			{{"machineid", m.Id()}},
		}},
	}...)
	massert := isAliveDoc
	if unused {
		massert = append(massert, D{{"principals", D{{"$size", 0}}}}...)
	}
	ops := []txn.Op{{
		C:      u.st.units.Name,
		Id:     u.doc.Name,
		Assert: assert,
		Update: D{{"$set", D{{"machineid", m.doc.Id}}}},
	}, {
		C:      u.st.machines.Name,
		Id:     m.doc.Id,
		Assert: massert,
		Update: D{{"$addToSet", D{{"principals", u.doc.Name}}}},
	}}
	err = u.st.runner.Run(ops, "", nil)
	if err == nil {
		u.doc.MachineId = m.doc.Id
		return nil
	}
	if err != txn.ErrAborted {
		return err
	}
	u0, err := u.st.Unit(u.Name())
	if err != nil {
		return err
	}
	m0, err := u.st.Machine(m.Id())
	if err != nil {
		return err
	}
	switch {
	case u0.Life() != Alive:
		return unitNotAliveErr
	case m0.Life() != Alive:
		return machineNotAliveErr
	case u0.doc.MachineId != "" || !unused:
		return alreadyAssignedErr
	}
	return inUseErr
}

func assignContextf(err *error, unit *Unit, target string) {
	if *err != nil {
		*err = fmt.Errorf("cannot assign unit %q to %s: %v", unit, target, *err)
	}
}

// AssignToMachine assigns this unit to a given machine.
func (u *Unit) AssignToMachine(m *Machine) (err error) {
	defer assignContextf(&err, u, fmt.Sprintf("machine %s", m))
	return u.assignToMachine(m, false)
}

// AssignToNewMachine assigns the unit to a new machine, with constraints
// determined according to the service and environment constraints at the
// time of unit creation.
func (u *Unit) AssignToNewMachine() (err error) {
	defer assignContextf(&err, u, "new machine")
	if u.doc.Principal != "" {
		return fmt.Errorf("unit is a subordinate")
	}
	// Get the ops necessary to create a new machine, and the machine doc that
	// will be added with those operations (which includes the machine id).
	cons, err := readConstraints(u.st, u.globalKey())
	if IsNotFound(err) {
		// Lack of constraints indicates lack of unit.
		return NotFoundf("unit")
	} else if err != nil {
		return err
	}
	mdoc := &machineDoc{
		Series:     u.doc.Series,
		Jobs:       []MachineJob{JobHostUnits},
		Principals: []string{u.doc.Name},
	}
	mdoc, ops, err := u.st.addMachineOps(mdoc, cons)
	if err != nil {
		return err
	}
	isUnassigned := D{{"machineid", ""}}
	ops = append(ops, txn.Op{
		C:      u.st.units.Name,
		Id:     u.doc.Name,
		Assert: append(isAliveDoc, isUnassigned...),
		Update: D{{"$set", D{{"machineid", mdoc.Id}}}},
	})
	err = u.st.runner.Run(ops, "", nil)
	if err == nil {
		u.doc.MachineId = mdoc.Id
		return nil
	} else if err != txn.ErrAborted {
		return err
	}
	// If we assume that the machine ops will never give us an operation that
	// would fail (because the machine id that it has is unique), then the only
	// reasons that the transaction could have been aborted are:
	//  * the unit is no longer alive
	//  * the unit has been assigned to a different machine
	unit, err := u.st.Unit(u.Name())
	if err != nil {
		return err
	}
	switch {
	case unit.Life() != Alive:
		return unitNotAliveErr
	case unit.doc.MachineId != "":
		return alreadyAssignedErr
	}
	// Other error condition not considered.
	return fmt.Errorf("unknown error")
}

var noUnusedMachines = errors.New("all eligible machines in use")

// AssignToUnusedMachine assigns u to a machine without other units.
// If there are no unused machines besides machine 0, an error is returned.
// This method does not take constraints into consideration when choosing a
// machine (lp:1161919).
func (u *Unit) AssignToUnusedMachine() (m *Machine, err error) {
	// Select all machines that can accept principal units but have none assigned.
	query := u.st.machines.Find(D{
		{"life", Alive},
		{"series", u.doc.Series},
		{"jobs", JobHostUnits},
		{"principals", D{{"$size", 0}}},
	})

	// TODO use Batch(1). See https://bugs.launchpad.net/mgo/+bug/1053509
	// TODO(rog) Fix so this is more efficient when there are concurrent uses.
	// Possible solution: pick the highest and the smallest id of all
	// unused machines, and try to assign to the first one >= a random id in the
	// middle.
	iter := query.Batch(2).Prefetch(0).Iter()
	var mdoc machineDoc
	for iter.Next(&mdoc) {
		m := newMachine(u.st, &mdoc)
		err := u.assignToMachine(m, true)
		if err == nil {
			return m, nil
		}
		if err != inUseErr && err != machineNotAliveErr {
			assignContextf(&err, u, "unused machine")
			return nil, err
		}
	}
	if err := iter.Err(); err != nil {
		assignContextf(&err, u, "unused machine")
		return nil, err
	}
	return nil, noUnusedMachines
}

// UnassignFromMachine removes the assignment between this unit and the
// machine it's assigned to.
func (u *Unit) UnassignFromMachine() (err error) {
	// TODO check local machine id and add an assert that the
	// machine id is as expected.
	ops := []txn.Op{{
		C:      u.st.units.Name,
		Id:     u.doc.Name,
		Assert: txn.DocExists,
		Update: D{{"$set", D{{"machineid", ""}}}},
	}}
	if u.doc.MachineId != "" {
		ops = append(ops, txn.Op{
			C:      u.st.machines.Name,
			Id:     u.doc.MachineId,
			Assert: txn.DocExists,
			Update: D{{"$pull", D{{"principals", u.doc.Name}}}},
		})
	}
	err = u.st.runner.Run(ops, "", nil)
	if err != nil {
		return fmt.Errorf("cannot unassign unit %q from machine: %v", u, onAbort(err, NotFoundf("machine")))
	}
	u.doc.MachineId = ""
	return nil
}

// SetPublicAddress sets the public address of the unit.
func (u *Unit) SetPublicAddress(address string) (err error) {
	ops := []txn.Op{{
		C:      u.st.units.Name,
		Id:     u.doc.Name,
		Assert: txn.DocExists,
		Update: D{{"$set", D{{"publicaddress", address}}}},
	}}
	if err := u.st.runner.Run(ops, "", nil); err != nil {
		return fmt.Errorf("cannot set public address of unit %q: %v", u, onAbort(err, NotFoundf("machine")))
	}
	u.doc.PublicAddress = address
	return nil
}

// SetPrivateAddress sets the private address of the unit.
func (u *Unit) SetPrivateAddress(address string) error {
	ops := []txn.Op{{
		C:      u.st.units.Name,
		Id:     u.doc.Name,
		Assert: txn.DocExists,
		Update: D{{"$set", D{{"privateaddress", address}}}},
	}}
	err := u.st.runner.Run(ops, "", nil)
	if err != nil {
		return fmt.Errorf("cannot set private address of unit %q: %v", u, NotFoundf("unit"))
	}
	u.doc.PrivateAddress = address
	return nil
}

// SetResolved marks the unit as having had any previous state transition
// problems resolved, and informs the unit that it may attempt to
// reestablish normal workflow. The resolved mode parameter informs
// whether to attempt to reexecute previous failed hooks or to continue
// as if they had succeeded before.
func (u *Unit) SetResolved(mode params.ResolvedMode) (err error) {
	defer trivial.ErrorContextf(&err, "cannot set resolved mode for unit %q", u)
	switch mode {
	case params.ResolvedRetryHooks, params.ResolvedNoHooks:
	default:
		return fmt.Errorf("invalid error resolution mode: %q", mode)
	}
	// TODO(fwereade): assert unit has error status.
	resolvedNotSet := D{{"resolved", params.ResolvedNone}}
	ops := []txn.Op{{
		C:      u.st.units.Name,
		Id:     u.doc.Name,
		Assert: append(notDeadDoc, resolvedNotSet...),
		Update: D{{"$set", D{{"resolved", mode}}}},
	}}
	if err := u.st.runner.Run(ops, "", nil); err == nil {
		u.doc.Resolved = mode
		return nil
	} else if err != txn.ErrAborted {
		return err
	}
	if ok, err := isNotDead(u.st.units, u.doc.Name); err != nil {
		return err
	} else if !ok {
		return errDead
	}
	// For now, the only remaining assert is that resolved was unset.
	return fmt.Errorf("already resolved")
}

// ClearResolved removes any resolved setting on the unit.
func (u *Unit) ClearResolved() error {
	ops := []txn.Op{{
		C:      u.st.units.Name,
		Id:     u.doc.Name,
		Assert: txn.DocExists,
		Update: D{{"$set", D{{"resolved", params.ResolvedNone}}}},
	}}
	err := u.st.runner.Run(ops, "", nil)
	if err != nil {
		return fmt.Errorf("cannot clear resolved mode for unit %q: %v", u, NotFoundf("unit"))
	}
	u.doc.Resolved = params.ResolvedNone
	return nil
}

type portSlice []params.Port

func (p portSlice) Len() int      { return len(p) }
func (p portSlice) Swap(i, j int) { p[i], p[j] = p[j], p[i] }
func (p portSlice) Less(i, j int) bool {
	p1 := p[i]
	p2 := p[j]
	if p1.Protocol != p2.Protocol {
		return p1.Protocol < p2.Protocol
	}
	return p1.Number < p2.Number
}

// SortPorts sorts the given ports, first by protocol,
// then by number.
func SortPorts(ports []params.Port) {
	sort.Sort(portSlice(ports))
}<|MERGE_RESOLUTION|>--- conflicted
+++ resolved
@@ -32,19 +32,6 @@
 	AssignNew AssignmentPolicy = "new"
 )
 
-<<<<<<< HEAD
-// Port identifies a network port number for a particular protocol.
-type Port struct {
-	Protocol string
-	Number   int
-}
-
-func (p Port) String() string {
-	return fmt.Sprintf("%s:%d", p.Protocol, p.Number)
-}
-
-=======
->>>>>>> 70ff797e
 // UnitSettings holds information about a service unit's settings within a
 // relation.
 type UnitSettings struct {
@@ -68,11 +55,6 @@
 	Tools          *Tools `bson:",omitempty"`
 	Ports          []params.Port
 	Life           Life
-<<<<<<< HEAD
-=======
-	Status         params.UnitStatus
-	StatusInfo     string
->>>>>>> 70ff797e
 	TxnRevno       int64 `bson:"txn-revno"`
 	PasswordHash   string
 }
@@ -443,19 +425,14 @@
 }
 
 // Status returns the status of the unit's agent.
-<<<<<<< HEAD
-func (u *Unit) Status() (status UnitStatus, info string, err error) {
+func (u *Unit) Status() (status params.UnitStatus, info string, err error) {
 	doc := &unitStatusDoc{}
 	if err := getStatus(u.st, u, doc); IsNotFound(err) {
-		return UnitPending, "", nil
+		return params.UnitPending, "", nil
 	} else if err != nil {
 		return "", "", err
 	}
 	return doc.Status, doc.StatusInfo, nil
-=======
-func (u *Unit) Status() (status params.UnitStatus, info string) {
-	return u.doc.Status, u.doc.StatusInfo
->>>>>>> 70ff797e
 }
 
 // SetStatus sets the status of the unit.
