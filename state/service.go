--- conflicted
+++ resolved
@@ -190,11 +190,7 @@
 		Id:     s.globalKey(),
 		Remove: true,
 	}}
-<<<<<<< HEAD
-	return append(ops, annotationRemoveOps(s.st, s.globalKey()))
-=======
 	return append(ops, annotationRemoveOp(s.st, s.globalKey()))
->>>>>>> ba2ac9c8
 }
 
 // IsExposed returns whether this service is exposed. The explicitly open
@@ -450,11 +446,7 @@
 	} else {
 		svcOp.Assert = D{{"life", Dying}, {"unitcount", D{{"$gt", 1}}}}
 	}
-<<<<<<< HEAD
-	return append(ops, svcOp, annotationRemoveOps(s.st, u.globalKey()))
-=======
 	return append(ops, svcOp, annotationRemoveOp(s.st, u.globalKey()))
->>>>>>> ba2ac9c8
 }
 
 // Unit returns the service's unit with name.
