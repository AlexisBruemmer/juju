// Copyright 2012-2014 Canonical Ltd.
// Licensed under the AGPLv3, see LICENCE file for details.

package state

import (
	"strings"

	"gopkg.in/mgo.v2"
	"gopkg.in/mgo.v2/bson"

	"github.com/juju/juju/mongo"
)

// getCollection fetches a named collection using a new session if the
// database has previously been logged in to. It returns the
// collection and a closer function for the session.
//
// If the collection stores documents for multiple environments, the
// returned collection will automatically perform environment
// filtering where possible. See envStateCollection below.
func (st *State) getCollection(name string) (mongo.Collection, func()) {
	return st.database.GetCollection(name)
}

// getRawCollection returns the named mgo Collection. As no automatic
// environment filtering is performed by the returned collection it
// should be rarely used. getCollection() should be used in almost all
// cases.
func (st *State) getRawCollection(name string) (*mgo.Collection, func()) {
	collection, closer := st.database.GetCollection(name)
	return collection.Writeable().Underlying(), closer
}

// envStateCollection wraps a mongo.Collection, preserving the
// mongo.Collection interface and its Writeable behaviour. It will
// automatically modify query selectors so that so that the query only
// interacts with data for a single environment (where possible).
//
// In particular, Inserts are not trapped at all. Be careful.
type envStateCollection struct {
	mongo.WriteCollection
	envUUID string
}

// Writeable is part of the Collection interface.
func (c *envStateCollection) Writeable() mongo.WriteCollection {
	// Note that we can't delegate this to the embedded WriteCollection:
	// that would return a writeable collection without any env-handling.
	return c
}

// Count returns the number of documents in the collection that belong
// to the environment that the envStateCollection is filtering on.
func (c *envStateCollection) Count() (int, error) {
	return c.WriteCollection.Find(bson.D{{"env-uuid", c.envUUID}}).Count()
}

// Find performs a query on the collection. The query must be given as
// either nil or a bson.D.
//
// An "env-uuid" condition will always be added to the query to ensure
// that only data for the environment being filtered on is returned.
//
// If a simple "_id" field selector is included in the query
// (e.g. "{{"_id", "foo"}}" the relevant environment UUID prefix will
// be added on to the id. Note that more complex selectors using the
// "_id" field (e.g. using the $in operator) will not be modified. In
// these cases it is up to the caller to add environment UUID
// prefixes when necessary.
func (c *envStateCollection) Find(query interface{}) *mgo.Query {
	return c.WriteCollection.Find(c.mungeQuery(query))
}

// FindId looks up a single document by _id. If the id is a string the
// relevant environment UUID prefix will be added on to it. Otherwise, the
// query will be handled as per Find().
func (c *envStateCollection) FindId(id interface{}) *mgo.Query {
	if sid, ok := id.(string); ok {
		return c.WriteCollection.FindId(ensureEnvUUID(c.envUUID, sid))
	}
	return c.Find(bson.D{{"_id", id}})
}

// Update finds a single document matching the provided query document and
// modifies it according to the update document.
//
// An "env-uuid" condition will always be added to the query to ensure
// that only data for the environment being filtered on is returned.
//
// If a simple "_id" field selector is included in the query
// (e.g. "{{"_id", "foo"}}" the relevant environment UUID prefix will
// be added on to the id. Note that more complex selectors using the
// "_id" field (e.g. using the $in operator) will not be modified. In
// these cases it is up to the caller to add environment UUID
// prefixes when necessary.
func (c *envStateCollection) Update(query interface{}, update interface{}) error {
	return c.WriteCollection.Update(c.mungeQuery(query), update)
}

// UpdateId finds a single document by _id and modifies it according to the
// update document. The id must be a string or bson.ObjectId. The environment
// UUID will be automatically prefixed on to the id if it's a string and the
// prefix isn't there already.
func (c *envStateCollection) UpdateId(id interface{}, update interface{}) error {
	if sid, ok := id.(string); ok {
		return c.WriteCollection.UpdateId(ensureEnvUUID(c.envUUID, sid), update)
	}
	return c.WriteCollection.UpdateId(bson.D{{"_id", id}}, update)
}

// Remove deletes a single document using the query provided. The
// query will be handled as per Find().
func (c *envStateCollection) Remove(query interface{}) error {
	return c.WriteCollection.Remove(c.mungeQuery(query))
}

// RemoveId deletes a single document by id. If the id is a string the
// relevant environment UUID prefix will be added on to it. Otherwise, the
// query will be handled as per Find().
func (c *envStateCollection) RemoveId(id interface{}) error {
	if sid, ok := id.(string); ok {
		return c.WriteCollection.RemoveId(ensureEnvUUID(c.envUUID, sid))
	}
	return c.Remove(bson.D{{"_id", id}})
}

// RemoveAll deletes all docuemnts that match a query. The query will
// be handled as per Find().
func (c *envStateCollection) RemoveAll(query interface{}) (*mgo.ChangeInfo, error) {
	return c.WriteCollection.RemoveAll(c.mungeQuery(query))
}

func (c *envStateCollection) mungeQuery(inq interface{}) bson.D {
	outq := bson.D{{"env-uuid", c.envUUID}}
	var add = func(name string, value interface{}) {
		switch name {
		case "_id":
			if id, ok := value.(string); ok {
				value = addEnvUUID(c.envUUID, id)
			}
		case "env-uuid":
			panic("env-uuid is added automatically and should not be provided")
		}
		outq = append(outq, bson.DocElem{name, value})
	}

	switch inq := inq.(type) {
	case bson.D:
		for _, elem := range inq {
<<<<<<< HEAD
			add(elem.Name, elem.Value)
		}
	case bson.M:
		for name, value := range inq {
			add(name, value)
=======
			switch elem.Name {
			case "_id":
				if id, ok := elem.Value.(string); ok {
					elem.Value = ensureEnvUUID(c.envUUID, id)
				}
			case "env-uuid":
				panic("env-uuid is added automatically and should not be provided")
			}
			outq = append(outq, elem)
>>>>>>> 0fc8cc31
		}
	case nil:
	default:
		panic("query must be bson.D, bson.M, or nil")
	}
	return outq
}

func ensureEnvUUID(envUUID, id string) string {
	prefix := envUUID + ":"
	if strings.HasPrefix(id, prefix) {
		return id
	}
	return prefix + id
}<|MERGE_RESOLUTION|>--- conflicted
+++ resolved
@@ -137,7 +137,7 @@
 		switch name {
 		case "_id":
 			if id, ok := value.(string); ok {
-				value = addEnvUUID(c.envUUID, id)
+				value = ensureEnvUUID(c.envUUID, id)
 			}
 		case "env-uuid":
 			panic("env-uuid is added automatically and should not be provided")
@@ -148,23 +148,11 @@
 	switch inq := inq.(type) {
 	case bson.D:
 		for _, elem := range inq {
-<<<<<<< HEAD
 			add(elem.Name, elem.Value)
 		}
 	case bson.M:
 		for name, value := range inq {
 			add(name, value)
-=======
-			switch elem.Name {
-			case "_id":
-				if id, ok := elem.Value.(string); ok {
-					elem.Value = ensureEnvUUID(c.envUUID, id)
-				}
-			case "env-uuid":
-				panic("env-uuid is added automatically and should not be provided")
-			}
-			outq = append(outq, elem)
->>>>>>> 0fc8cc31
 		}
 	case nil:
 	default:
