--- conflicted
+++ resolved
@@ -934,11 +934,7 @@
 	// Check that the state server information is correct.
 	info, err := s.State.StateServerInfo()
 	c.Assert(err, gc.IsNil)
-<<<<<<< HEAD
-	c.Assert(info.EnvUUID, gc.Equals, s.ConnSuite.envUUID)
-=======
 	c.Assert(info.EnvironmentTag, gc.Equals, s.envTag)
->>>>>>> 52c2ebe5
 	c.Assert(info.MachineIds, gc.DeepEquals, []string{"0"})
 	c.Assert(info.VotingMachineIds, gc.DeepEquals, []string{"0"})
 
@@ -1866,11 +1862,7 @@
 	info, err := s.State.StateServerInfo()
 	c.Assert(err, gc.IsNil)
 	c.Assert(info, jc.DeepEquals, &state.StateServerInfo{
-<<<<<<< HEAD
-		EnvUUID:          s.ConnSuite.envUUID,
-=======
 		EnvironmentTag:   s.envTag,
->>>>>>> 52c2ebe5
 		MachineIds:       []string{"0"},
 		VotingMachineIds: []string{"0"},
 	})
@@ -1888,11 +1880,7 @@
 	info, err = s.State.StateServerInfo()
 	c.Assert(err, gc.IsNil)
 	c.Assert(info, jc.DeepEquals, &state.StateServerInfo{
-<<<<<<< HEAD
-		EnvUUID:          s.ConnSuite.envUUID,
-=======
 		EnvironmentTag:   s.envTag,
->>>>>>> 52c2ebe5
 		MachineIds:       []string{"0", "1", "2"},
 		VotingMachineIds: []string{"0", "1", "2"},
 	})
@@ -2249,7 +2237,6 @@
 	err: `environment "9f484882-2f18-4fd2-967d-db9663db7bea" not found`,
 }, {
 	tag: names.NewMachineTag("0"),
-<<<<<<< HEAD
 }, {
 	tag: names.NewServiceTag("ser-vice2"),
 }, {
@@ -2259,17 +2246,6 @@
 }, {
 	tag: names.NewUserTag("arble"),
 }, {
-=======
-}, {
-	tag: names.NewServiceTag("ser-vice2"),
-}, {
-	tag: names.NewRelationTag("wordpress:db ser-vice2:server"),
-}, {
-	tag: names.NewUnitTag("ser-vice2/0"),
-}, {
-	tag: names.NewUserTag("arble"),
-}, {
->>>>>>> 52c2ebe5
 	tag: names.NewNetworkTag("missing"),
 	err: `network "missing" not found`,
 }, {
@@ -2815,11 +2791,7 @@
 func (s *StateSuite) TestStateServerInfo(c *gc.C) {
 	ids, err := s.State.StateServerInfo()
 	c.Assert(err, gc.IsNil)
-<<<<<<< HEAD
-	c.Assert(ids.EnvUUID, gc.Equals, s.ConnSuite.envUUID)
-=======
 	c.Assert(ids.EnvironmentTag, gc.Equals, s.envTag)
->>>>>>> 52c2ebe5
 	c.Assert(ids.MachineIds, gc.HasLen, 0)
 	c.Assert(ids.VotingMachineIds, gc.HasLen, 0)
 
@@ -2829,11 +2801,7 @@
 
 func (s *StateSuite) TestReopenWithNoMachines(c *gc.C) {
 	expected := &state.StateServerInfo{
-<<<<<<< HEAD
-		EnvUUID: s.ConnSuite.envUUID,
-=======
 		EnvironmentTag: s.envTag,
->>>>>>> 52c2ebe5
 	}
 	info, err := s.State.StateServerInfo()
 	c.Assert(err, gc.IsNil)
@@ -2905,11 +2873,7 @@
 func (s *StateSuite) assertStateServerInfo(c *gc.C, machineIds []string, votingMachineIds []string) {
 	info, err := s.State.StateServerInfo()
 	c.Assert(err, gc.IsNil)
-<<<<<<< HEAD
-	c.Assert(info.EnvUUID, gc.Equals, s.ConnSuite.envUUID)
-=======
 	c.Assert(info.EnvironmentTag, gc.Equals, s.envTag)
->>>>>>> 52c2ebe5
 	c.Assert(info.MachineIds, jc.SameContents, machineIds)
 	c.Assert(info.VotingMachineIds, jc.SameContents, votingMachineIds)
 }
