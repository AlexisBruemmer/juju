// Copyright 2012, 2013 Canonical Ltd.
// Licensed under the AGPLv3, see LICENCE file for details.

package state

import (
	"fmt"
	"strconv"
	"time"

	"github.com/juju/errors"
	"github.com/juju/names"
	"github.com/juju/replicaset"
	jujutxn "github.com/juju/txn"
	"gopkg.in/mgo.v2/bson"
	"gopkg.in/mgo.v2/txn"

	"github.com/juju/juju/constraints"
	"github.com/juju/juju/instance"
	"github.com/juju/juju/network"
)

// MachineTemplate holds attributes that are to be associated
// with a newly created machine.
type MachineTemplate struct {
	// Series is the series to be associated with the new machine.
	Series string

	// Constraints are the constraints to be used when finding
	// an instance for the machine.
	Constraints constraints.Value

	// Jobs holds the jobs to run on the machine's instance.
	// A machine must have at least one job to do.
	// JobManageModel can only be part of the jobs
	// when the first (bootstrap) machine is added.
	Jobs []MachineJob

	// NoVote holds whether a machine running
	// a controller should abstain from peer voting.
	// It is ignored if Jobs does not contain JobManageModel.
	NoVote bool

	// Addresses holds the addresses to be associated with the
	// new machine.
	Addresses []network.Address

	// InstanceId holds the instance id to associate with the machine.
	// If this is empty, the provisioner will try to provision the machine.
	// If this is non-empty, the HardwareCharacteristics and Nonce
	// fields must be set appropriately.
	InstanceId instance.Id

	// HardwareCharacteristics holds the h/w characteristics to
	// be associated with the machine.
	HardwareCharacteristics instance.HardwareCharacteristics

	// RequestedNetworks holds a list of network names the machine
	// should be part of.
	//
	// TODO(dimitern): Drop this in favor of constraints in a follow-up.
	RequestedNetworks []string

	// Volumes holds the parameters for volumes that are to be created
	// and attached to the machine.
	Volumes []MachineVolumeParams

	// VolumeAttachments holds the parameters for attaching existing
	// volumes to the machine.
	VolumeAttachments map[names.VolumeTag]VolumeAttachmentParams

	// Filesystems holds the parameters for filesystems that are to be
	// created and attached to the machine.
	Filesystems []MachineFilesystemParams

	// FilesystemAttachments holds the parameters for attaching existing
	// filesystems to the machine.
	FilesystemAttachments map[names.FilesystemTag]FilesystemAttachmentParams

	// Nonce holds a unique value that can be used to check
	// if a new instance was really started for this machine.
	// See Machine.SetProvisioned. This must be set if InstanceId is set.
	Nonce string

	// Dirty signifies whether the new machine will be treated
	// as unclean for unit-assignment purposes.
	Dirty bool

	// Placement holds the placement directive that will be associated
	// with the machine.
	Placement string

	// principals holds the principal units that will
	// associated with the machine.
	principals []string
}

// MachineVolumeParams holds the parameters for creating a volume and
// attaching it to a new machine.
type MachineVolumeParams struct {
	Volume     VolumeParams
	Attachment VolumeAttachmentParams
}

// MachineFilesystemParams holds the parameters for creating a filesystem
// and attaching it to a new machine.
type MachineFilesystemParams struct {
	Filesystem FilesystemParams
	Attachment FilesystemAttachmentParams
}

// AddMachineInsideNewMachine creates a new machine within a container
// of the given type inside another new machine. The two given templates
// specify the form of the child and parent respectively.
func (st *State) AddMachineInsideNewMachine(template, parentTemplate MachineTemplate, containerType instance.ContainerType) (*Machine, error) {
	mdoc, ops, err := st.addMachineInsideNewMachineOps(template, parentTemplate, containerType)
	if err != nil {
		return nil, errors.Annotate(err, "cannot add a new machine")
	}
	return st.addMachine(mdoc, ops)
}

// AddMachineInsideMachine adds a machine inside a container of the
// given type on the existing machine with id=parentId.
func (st *State) AddMachineInsideMachine(template MachineTemplate, parentId string, containerType instance.ContainerType) (*Machine, error) {
	mdoc, ops, err := st.addMachineInsideMachineOps(template, parentId, containerType)
	if err != nil {
		return nil, errors.Annotate(err, "cannot add a new machine")
	}
	return st.addMachine(mdoc, ops)
}

// AddMachine adds a machine with the given series and jobs.
// It is deprecated and around for testing purposes only.
func (st *State) AddMachine(series string, jobs ...MachineJob) (*Machine, error) {
	ms, err := st.AddMachines(MachineTemplate{
		Series: series,
		Jobs:   jobs,
	})
	if err != nil {
		return nil, err
	}
	return ms[0], nil
}

// AddOneMachine machine adds a new machine configured according to the
// given template.
func (st *State) AddOneMachine(template MachineTemplate) (*Machine, error) {
	ms, err := st.AddMachines(template)
	if err != nil {
		return nil, err
	}
	return ms[0], nil
}

// AddMachines adds new machines configured according to the
// given templates.
func (st *State) AddMachines(templates ...MachineTemplate) (_ []*Machine, err error) {
	defer errors.DeferredAnnotatef(&err, "cannot add a new machine")
	var ms []*Machine
	env, err := st.Model()
	if err != nil {
		return nil, errors.Trace(err)
	} else if env.Life() != Alive {
		return nil, errors.New("model is no longer alive")
	}
	var ops []txn.Op
	var mdocs []*machineDoc
	for _, template := range templates {
		// Adding a machine without any principals is
		// only permitted if unit placement is supported.
		if len(template.principals) == 0 && template.InstanceId == "" {
			if err := st.supportsUnitPlacement(); err != nil {
				return nil, errors.Trace(err)
			}
		}
		mdoc, addOps, err := st.addMachineOps(template)
		if err != nil {
			return nil, errors.Trace(err)
		}
		mdocs = append(mdocs, mdoc)
		ms = append(ms, newMachine(st, mdoc))
		ops = append(ops, addOps...)
	}
	ssOps, err := st.maintainControllersOps(mdocs, nil)
	if err != nil {
		return nil, errors.Trace(err)
	}
	ops = append(ops, ssOps...)
	ops = append(ops, env.assertAliveOp())
	if err := st.runTransaction(ops); err != nil {
		return nil, onAbort(err, errors.New("model is no longer alive"))
	}
	return ms, nil
}

func (st *State) addMachine(mdoc *machineDoc, ops []txn.Op) (*Machine, error) {
	env, err := st.Model()
	if err != nil {
		return nil, err
	} else if env.Life() != Alive {
		return nil, errors.New("model is no longer alive")
	}
	ops = append([]txn.Op{env.assertAliveOp()}, ops...)
	if err := st.runTransaction(ops); err != nil {
		enverr := env.Refresh()
		if (enverr == nil && env.Life() != Alive) || errors.IsNotFound(enverr) {
			return nil, errors.New("model is no longer alive")
		} else if enverr != nil {
			err = enverr
		}
		return nil, err
	}
	return newMachine(st, mdoc), nil
}

func (st *State) resolveMachineConstraints(cons constraints.Value) (constraints.Value, error) {
	mcons, err := st.resolveConstraints(cons)
	if err != nil {
		return constraints.Value{}, err
	}
	// Machine constraints do not use a container constraint value.
	// Both provisioning and deployment constraints use the same
	// constraints.Value struct so here we clear the container
	// value. Provisioning ignores the container value but clearing
	// it avoids potential confusion.
	mcons.Container = nil
	return mcons, nil
}

// effectiveMachineTemplate verifies that the given template is
// valid and combines it with values from the state
// to produce a resulting template that more accurately
// represents the data that will be inserted into the state.
func (st *State) effectiveMachineTemplate(p MachineTemplate, allowController bool) (tmpl MachineTemplate, err error) {
	// First check for obvious errors.
	if p.Series == "" {
		return tmpl, errors.New("no series specified")
	}
	if p.InstanceId != "" {
		if p.Nonce == "" {
			return tmpl, errors.New("cannot add a machine with an instance id and no nonce")
		}
	} else if p.Nonce != "" {
		return tmpl, errors.New("cannot specify a nonce without an instance id")
	}

	p.Constraints, err = st.resolveMachineConstraints(p.Constraints)
	if err != nil {
		return tmpl, err
	}

	if len(p.Jobs) == 0 {
		return tmpl, errors.New("no jobs specified")
	}
	jset := make(map[MachineJob]bool)
	for _, j := range p.Jobs {
		if jset[j] {
			return MachineTemplate{}, errors.Errorf("duplicate job: %s", j)
		}
		jset[j] = true
	}
	if jset[JobManageModel] {
		if !allowController {
			return tmpl, errControllerNotAllowed
		}
	}
	return p, nil
}

// addMachineOps returns operations to add a new top level machine
// based on the given template. It also returns the machine document
// that will be inserted.
func (st *State) addMachineOps(template MachineTemplate) (*machineDoc, []txn.Op, error) {
	template, err := st.effectiveMachineTemplate(template, st.IsController())
	if err != nil {
		return nil, nil, err
	}
	if template.InstanceId == "" {
		if err := st.precheckInstance(template.Series, template.Constraints, template.Placement); err != nil {
			return nil, nil, err
		}
	}
	seq, err := st.sequence("machine")
	if err != nil {
		return nil, nil, err
	}
	mdoc := st.machineDocForTemplate(template, strconv.Itoa(seq))
	prereqOps, machineOp, err := st.insertNewMachineOps(mdoc, template)
	if err != nil {
		return nil, nil, errors.Trace(err)
	}
	prereqOps = append(prereqOps, assertModelAliveOp(st.ModelUUID()))
	prereqOps = append(prereqOps, st.insertNewContainerRefOp(mdoc.Id))
	if template.InstanceId != "" {
		prereqOps = append(prereqOps, txn.Op{
			C:      instanceDataC,
			Id:     mdoc.DocID,
			Assert: txn.DocMissing,
			Insert: &instanceData{
				DocID:      mdoc.DocID,
				MachineId:  mdoc.Id,
				InstanceId: template.InstanceId,
				ModelUUID:  mdoc.ModelUUID,
				Arch:       template.HardwareCharacteristics.Arch,
				Mem:        template.HardwareCharacteristics.Mem,
				RootDisk:   template.HardwareCharacteristics.RootDisk,
				CpuCores:   template.HardwareCharacteristics.CpuCores,
				CpuPower:   template.HardwareCharacteristics.CpuPower,
				Tags:       template.HardwareCharacteristics.Tags,
				AvailZone:  template.HardwareCharacteristics.AvailabilityZone,
			},
		})
	}

	return mdoc, append(prereqOps, machineOp), nil
}

// supportsContainerType reports whether the machine supports the given
// container type. If the machine's supportedContainers attribute is
// set, this decision can be made right here, otherwise we assume that
// everything will be ok and later on put the container into an error
// state if necessary.
func (m *Machine) supportsContainerType(ctype instance.ContainerType) bool {
	supportedContainers, ok := m.SupportedContainers()
	if !ok {
		// We don't know yet, so we report that we support the container.
		return true
	}
	for _, ct := range supportedContainers {
		if ct == ctype {
			return true
		}
	}
	return false
}

// addMachineInsideMachineOps returns operations to add a machine inside
// a container of the given type on an existing machine.
func (st *State) addMachineInsideMachineOps(template MachineTemplate, parentId string, containerType instance.ContainerType) (*machineDoc, []txn.Op, error) {
	if template.InstanceId != "" {
		return nil, nil, errors.New("cannot specify instance id for a new container")
	}
	template, err := st.effectiveMachineTemplate(template, false)
	if err != nil {
		return nil, nil, err
	}
	if containerType == "" {
		return nil, nil, errors.New("no container type specified")
	}
	// Adding a machine within a machine implies add-machine or placement.
	if err := st.supportsUnitPlacement(); err != nil {
		return nil, nil, err
	}

	// If a parent machine is specified, make sure it exists
	// and can support the requested container type.
	parent, err := st.Machine(parentId)
	if err != nil {
		return nil, nil, err
	}
	if !parent.supportsContainerType(containerType) {
		return nil, nil, errors.Errorf("machine %s cannot host %s containers", parentId, containerType)
	}
	newId, err := st.newContainerId(parentId, containerType)
	if err != nil {
		return nil, nil, err
	}
	mdoc := st.machineDocForTemplate(template, newId)
	mdoc.ContainerType = string(containerType)
	prereqOps, machineOp, err := st.insertNewMachineOps(mdoc, template)
	if err != nil {
		return nil, nil, errors.Trace(err)
	}
	prereqOps = append(prereqOps,
		// Update containers record for host machine.
		st.addChildToContainerRefOp(parentId, mdoc.Id),
		// Create a containers reference document for the container itself.
		st.insertNewContainerRefOp(mdoc.Id),
	)
	return mdoc, append(prereqOps, machineOp), nil
}

// newContainerId returns a new id for a machine within the machine
// with id parentId and the given container type.
func (st *State) newContainerId(parentId string, containerType instance.ContainerType) (string, error) {
	seq, err := st.sequence(fmt.Sprintf("machine%s%sContainer", parentId, containerType))
	if err != nil {
		return "", err
	}
	return fmt.Sprintf("%s/%s/%d", parentId, containerType, seq), nil
}

// addMachineInsideNewMachineOps returns operations to create a new
// machine within a container of the given type inside another
// new machine. The two given templates specify the form
// of the child and parent respectively.
func (st *State) addMachineInsideNewMachineOps(template, parentTemplate MachineTemplate, containerType instance.ContainerType) (*machineDoc, []txn.Op, error) {
	if template.InstanceId != "" || parentTemplate.InstanceId != "" {
		return nil, nil, errors.New("cannot specify instance id for a new container")
	}
	seq, err := st.sequence("machine")
	if err != nil {
		return nil, nil, err
	}
	parentTemplate, err = st.effectiveMachineTemplate(parentTemplate, false)
	if err != nil {
		return nil, nil, err
	}
	if containerType == "" {
		return nil, nil, errors.New("no container type specified")
	}
	if parentTemplate.InstanceId == "" {
		// Adding a machine within a machine implies add-machine or placement.
		if err := st.supportsUnitPlacement(); err != nil {
			return nil, nil, err
		}
		if err := st.precheckInstance(parentTemplate.Series, parentTemplate.Constraints, parentTemplate.Placement); err != nil {
			return nil, nil, err
		}
	}

	parentDoc := st.machineDocForTemplate(parentTemplate, strconv.Itoa(seq))
	newId, err := st.newContainerId(parentDoc.Id, containerType)
	if err != nil {
		return nil, nil, err
	}
	template, err = st.effectiveMachineTemplate(template, false)
	if err != nil {
		return nil, nil, err
	}
	mdoc := st.machineDocForTemplate(template, newId)
	mdoc.ContainerType = string(containerType)
	parentPrereqOps, parentOp, err := st.insertNewMachineOps(parentDoc, parentTemplate)
	if err != nil {
		return nil, nil, errors.Trace(err)
	}
	prereqOps, machineOp, err := st.insertNewMachineOps(mdoc, template)
	if err != nil {
		return nil, nil, errors.Trace(err)
	}
	prereqOps = append(prereqOps, parentPrereqOps...)
	prereqOps = append(prereqOps,
		// The host machine doesn't exist yet, create a new containers record.
		st.insertNewContainerRefOp(mdoc.Id),
		// Create a containers reference document for the container itself.
		st.insertNewContainerRefOp(parentDoc.Id, mdoc.Id),
	)
	return mdoc, append(prereqOps, parentOp, machineOp), nil
}

func (st *State) machineDocForTemplate(template MachineTemplate, id string) *machineDoc {
	// We ignore the error from Select*Address as an error indicates
	// no address is available, in which case the empty address is returned
	// and setting the preferred address to an empty one is the correct
	// thing to do when none is available.
	privateAddr, _ := network.SelectInternalAddress(template.Addresses, false)
	publicAddr, _ := network.SelectPublicAddress(template.Addresses)
	return &machineDoc{
		DocID:                   st.docID(id),
		Id:                      id,
		ModelUUID:               st.ModelUUID(),
		Series:                  template.Series,
		Jobs:                    template.Jobs,
		Clean:                   !template.Dirty,
		Principals:              template.principals,
		Life:                    Alive,
		Nonce:                   template.Nonce,
		Addresses:               fromNetworkAddresses(template.Addresses, OriginMachine),
		PreferredPrivateAddress: fromNetworkAddress(privateAddr, OriginMachine),
		PreferredPublicAddress:  fromNetworkAddress(publicAddr, OriginMachine),
		NoVote:                  template.NoVote,
		Placement:               template.Placement,
	}
}

// insertNewMachineOps returns operations to insert the given machine
// document into the database, based on the given template. Only the
// constraints and networks are used from the template.
func (st *State) insertNewMachineOps(mdoc *machineDoc, template MachineTemplate) (prereqOps []txn.Op, machineOp txn.Op, err error) {
	machineOp = txn.Op{
		C:      machinesC,
		Id:     mdoc.DocID,
		Assert: txn.DocMissing,
		Insert: mdoc,
	}

	statusDoc := statusDoc{
		Status:    StatusPending,
		ModelUUID: st.ModelUUID(),
		Updated:   time.Now().UnixNano(),
	}
	globalKey := machineGlobalKey(mdoc.Id)
	prereqOps = []txn.Op{
		createConstraintsOp(st, globalKey, template.Constraints),
		createStatusOp(st, globalKey, statusDoc),
		// TODO(dimitern) 2014-04-04 bug #1302498
		// Once we can add networks independently of machine
		// provisioning, we should check the given networks are valid
		// and known before setting them.
		createRequestedNetworksOp(st, globalKey, template.RequestedNetworks),
		createMachineBlockDevicesOp(mdoc.Id),
	}

	storageOps, volumeAttachments, filesystemAttachments, err := st.machineStorageOps(
		mdoc, &machineStorageParams{
			filesystems:           template.Filesystems,
			filesystemAttachments: template.FilesystemAttachments,
			volumes:               template.Volumes,
			volumeAttachments:     template.VolumeAttachments,
		},
	)
	if err != nil {
		return nil, txn.Op{}, errors.Trace(err)
	}
	for _, a := range volumeAttachments {
		mdoc.Volumes = append(mdoc.Volumes, a.tag.Id())
	}
	for _, a := range filesystemAttachments {
		mdoc.Filesystems = append(mdoc.Filesystems, a.tag.Id())
	}
	prereqOps = append(prereqOps, storageOps...)

	// At the last moment we still have statusDoc in scope, set the initial
	// history entry. This is risky, and may lead to extra entries, but that's
	// an intrinsic problem with mixing txn and non-txn ops -- we can't sync
	// them cleanly.
	probablyUpdateStatusHistory(st, globalKey, statusDoc)
	return prereqOps, machineOp, nil
}

type machineStorageParams struct {
	volumes               []MachineVolumeParams
	volumeAttachments     map[names.VolumeTag]VolumeAttachmentParams
	filesystems           []MachineFilesystemParams
	filesystemAttachments map[names.FilesystemTag]FilesystemAttachmentParams
}

// machineStorageOps creates txn.Ops for creating volumes, filesystems,
// and attachments to the specified machine. The results are the txn.Ops,
// and the tags of volumes and filesystems newly attached to the machine.
func (st *State) machineStorageOps(
	mdoc *machineDoc, args *machineStorageParams,
) ([]txn.Op, []volumeAttachmentTemplate, []filesystemAttachmentTemplate, error) {
	var filesystemOps, volumeOps []txn.Op
	var fsAttachments []filesystemAttachmentTemplate
	var volumeAttachments []volumeAttachmentTemplate

	// Create filesystems and filesystem attachments.
	for _, f := range args.filesystems {
		ops, filesystemTag, volumeTag, err := st.addFilesystemOps(f.Filesystem, mdoc.Id)
		if err != nil {
			return nil, nil, nil, errors.Trace(err)
		}
		filesystemOps = append(filesystemOps, ops...)
		fsAttachments = append(fsAttachments, filesystemAttachmentTemplate{
			filesystemTag, f.Filesystem.storage, f.Attachment,
		})
		if volumeTag != (names.VolumeTag{}) {
			// The filesystem requires a volume, so create a volume attachment too.
			volumeAttachments = append(volumeAttachments, volumeAttachmentTemplate{
				volumeTag, VolumeAttachmentParams{},
			})
		}
	}

	// Create volumes and volume attachments.
	for _, v := range args.volumes {
		ops, tag, err := st.addVolumeOps(v.Volume, mdoc.Id)
		if err != nil {
			return nil, nil, nil, errors.Trace(err)
		}
		volumeOps = append(volumeOps, ops...)
		volumeAttachments = append(volumeAttachments, volumeAttachmentTemplate{
			tag, v.Attachment,
		})
	}

	// TODO(axw) handle args.filesystemAttachments, args.volumeAttachments
	// when we handle attaching to existing (e.g. shared) storage.

	ops := make([]txn.Op, 0, len(filesystemOps)+len(volumeOps)+len(fsAttachments)+len(volumeAttachments))
	if len(fsAttachments) > 0 {
		attachmentOps := createMachineFilesystemAttachmentsOps(mdoc.Id, fsAttachments)
		ops = append(ops, filesystemOps...)
		ops = append(ops, attachmentOps...)
	}
	if len(volumeAttachments) > 0 {
		attachmentOps := createMachineVolumeAttachmentsOps(mdoc.Id, volumeAttachments)
		ops = append(ops, volumeOps...)
		ops = append(ops, attachmentOps...)
	}
	return ops, volumeAttachments, fsAttachments, nil
}

// addMachineStorageAttachmentsOps returns txn.Ops for adding the IDs of
// attached volumes and filesystems to an existing machine. Filesystem
// mount points are checked against existing filesystem attachments for
// conflicts, with a txn.Op added to prevent concurrent additions as
// necessary.
func addMachineStorageAttachmentsOps(
	machine *Machine,
	volumes []volumeAttachmentTemplate,
	filesystems []filesystemAttachmentTemplate,
) ([]txn.Op, error) {
	var updates bson.D
	assert := isAliveDoc
	if len(volumes) > 0 {
		volumeIds := make([]string, len(volumes))
		for i, v := range volumes {
			volumeIds[i] = v.tag.Id()
		}
		updates = append(updates, bson.DocElem{"$addToSet", bson.D{{
			"volumes", bson.D{{"$each", volumeIds}}}},
		})
	}
	if len(filesystems) > 0 {
		filesystemIds := make([]string, len(filesystems))
		var withLocation []filesystemAttachmentTemplate
		for i, f := range filesystems {
			filesystemIds[i] = f.tag.Id()
			if !f.params.locationAutoGenerated {
				// If the location was not automatically
				// generated, we must ensure it does not
				// conflict with any existing storage.
				// Generated paths are guaranteed to be
				// unique.
				withLocation = append(withLocation, f)
			}
		}
		updates = append(updates, bson.DocElem{"$addToSet", bson.D{{
			"filesystems", bson.D{{"$each", filesystemIds}}}},
		})
		if len(withLocation) > 0 {
			if err := validateFilesystemMountPoints(machine, withLocation); err != nil {
				return nil, errors.Annotate(err, "validating filesystem mount points")
			}
			// Make sure no filesystems are added concurrently.
			assert = append(assert, bson.DocElem{
				"filesystems", bson.D{{"$not", bson.D{{
					"$elemMatch", bson.D{{
						"$nin", machine.doc.Filesystems,
					}},
				}}}},
			})
		}
	}
	return []txn.Op{{
		C:      machinesC,
		Id:     machine.doc.Id,
		Assert: assert,
		Update: updates,
	}}, nil
}

func hasJob(jobs []MachineJob, job MachineJob) bool {
	for _, j := range jobs {
		if j == job {
			return true
		}
	}
	return false
}

var errControllerNotAllowed = errors.New("controller jobs specified but not allowed")

// maintainControllersOps returns a set of operations that will maintain
// the controller information when the given machine documents
// are added to the machines collection. If currentInfo is nil,
// there can be only one machine document and it must have
// id 0 (this is a special case to allow adding the bootstrap machine)
func (st *State) maintainControllersOps(mdocs []*machineDoc, currentInfo *ControllerInfo) ([]txn.Op, error) {
	var newIds, newVotingIds []string
	for _, doc := range mdocs {
		if !hasJob(doc.Jobs, JobManageModel) {
			continue
		}
		newIds = append(newIds, doc.Id)
		if !doc.NoVote {
			newVotingIds = append(newVotingIds, doc.Id)
		}
	}
	if len(newIds) == 0 {
		return nil, nil
	}
	if currentInfo == nil {
		// Allow bootstrap machine only.
		if len(mdocs) != 1 || mdocs[0].Id != "0" {
			return nil, errControllerNotAllowed
		}
		var err error
		currentInfo, err = st.ControllerInfo()
		if err != nil {
			return nil, errors.Annotate(err, "cannot get controller info")
		}
		if len(currentInfo.MachineIds) > 0 || len(currentInfo.VotingMachineIds) > 0 {
			return nil, errors.New("controllers already exist")
		}
	}
	ops := []txn.Op{{
		C:  controllersC,
		Id: modelGlobalKey,
		Assert: bson.D{{
			"$and", []bson.D{
				{{"machineids", bson.D{{"$size", len(currentInfo.MachineIds)}}}},
				{{"votingmachineids", bson.D{{"$size", len(currentInfo.VotingMachineIds)}}}},
			},
		}},
		Update: bson.D{
			{"$addToSet", bson.D{{"machineids", bson.D{{"$each", newIds}}}}},
			{"$addToSet", bson.D{{"votingmachineids", bson.D{{"$each", newVotingIds}}}}},
		},
	}}
	return ops, nil
}

// EnableHA adds controller machines as necessary to make
// the number of live controllers equal to numControllers. The given
// constraints and series will be attached to any new machines.
// If placement is not empty, any new machines which may be required are started
// according to the specified placement directives until the placement list is
// exhausted; thereafter any new machines are started according to the constraints and series.
func (st *State) EnableHA(
	numControllers int, cons constraints.Value, series string, placement []string,
) (ControllersChanges, error) {

	if numControllers < 0 || (numControllers != 0 && numControllers%2 != 1) {
		return ControllersChanges{}, errors.New("number of controllers must be odd and non-negative")
	}
	if numControllers > replicaset.MaxPeers {
		return ControllersChanges{}, errors.Errorf("controller count is too large (allowed %d)", replicaset.MaxPeers)
	}
	var change ControllersChanges
	buildTxn := func(attempt int) ([]txn.Op, error) {
		currentInfo, err := st.ControllerInfo()
		if err != nil {
			return nil, err
		}
		desiredControllerCount := numControllers
		if desiredControllerCount == 0 {
			desiredControllerCount = len(currentInfo.VotingMachineIds)
			if desiredControllerCount <= 1 {
				desiredControllerCount = 3
			}
		}
		if len(currentInfo.VotingMachineIds) > desiredControllerCount {
			return nil, errors.New("cannot reduce controller count")
		}

		intent, err := st.enableHAIntentions(currentInfo, placement)
		if err != nil {
			return nil, err
		}
		voteCount := 0
		for _, m := range intent.maintain {
			if m.WantsVote() {
				voteCount++
			}
		}
		if voteCount == desiredControllerCount && len(intent.remove) == 0 {
			return nil, jujutxn.ErrNoOperations
		}
		// Promote as many machines as we can to fulfil the shortfall.
		if n := desiredControllerCount - voteCount; n < len(intent.promote) {
			intent.promote = intent.promote[:n]
		}
		voteCount += len(intent.promote)

		if n := desiredControllerCount - voteCount; n < len(intent.convert) {
			intent.convert = intent.convert[:n]
		}
		voteCount += len(intent.convert)

		intent.newCount = desiredControllerCount - voteCount

		logger.Infof("%d new machines; promoting %v; converting %v", intent.newCount, intent.promote, intent.convert)

		var ops []txn.Op
		ops, change, err = st.enableHAIntentionOps(intent, currentInfo, cons, series)
		return ops, err
	}
	if err := st.run(buildTxn); err != nil {
		err = errors.Annotate(err, "failed to create new controller machines")
		return ControllersChanges{}, err
	}
	return change, nil
}

// Change in controllers after the ensure availability txn has committed.
type ControllersChanges struct {
	Added      []string
	Removed    []string
	Maintained []string
	Promoted   []string
	Demoted    []string
	Converted  []string
}

// enableHAIntentionOps returns operations to fulfil the desired intent.
func (st *State) enableHAIntentionOps(
	intent *enableHAIntent,
	currentInfo *ControllerInfo,
	cons constraints.Value,
	series string,
) ([]txn.Op, ControllersChanges, error) {
	var ops []txn.Op
	var change ControllersChanges
	for _, m := range intent.promote {
		ops = append(ops, promoteControllerOps(m)...)
		change.Promoted = append(change.Promoted, m.doc.Id)
	}
	for _, m := range intent.demote {
		ops = append(ops, demoteControllerOps(m)...)
		change.Demoted = append(change.Demoted, m.doc.Id)
	}
	for _, m := range intent.convert {
		ops = append(ops, convertControllerOps(m)...)
		change.Converted = append(change.Converted, m.doc.Id)
	}
	// Use any placement directives that have been provided
	// when adding new machines, until the directives have
	// been all used up. Set up a helper function to do the
	// work required.
	placementCount := 0
	getPlacement := func() string {
		if placementCount >= len(intent.placement) {
			return ""
		}
		result := intent.placement[placementCount]
		placementCount++
		return result
	}
	mdocs := make([]*machineDoc, intent.newCount)
	for i := range mdocs {
		template := MachineTemplate{
			Series: series,
			Jobs: []MachineJob{
				JobHostUnits,
				JobManageModel,
			},
			Constraints: cons,
			Placement:   getPlacement(),
		}
		mdoc, addOps, err := st.addMachineOps(template)
		if err != nil {
			return nil, ControllersChanges{}, err
		}
		mdocs[i] = mdoc
		ops = append(ops, addOps...)
		change.Added = append(change.Added, mdoc.Id)

	}
	for _, m := range intent.remove {
		ops = append(ops, removeControllerOps(m)...)
		change.Removed = append(change.Removed, m.doc.Id)

	}

	for _, m := range intent.maintain {
		tag, err := names.ParseTag(m.Tag().String())
		if err != nil {
			return nil, ControllersChanges{}, errors.Annotate(err, "could not parse machine tag")
		}
		if tag.Kind() != names.MachineTagKind {
			return nil, ControllersChanges{}, errors.Errorf("expected machine tag kind, got %s", tag.Kind())
		}
		change.Maintained = append(change.Maintained, tag.Id())
	}
	ssOps, err := st.maintainControllersOps(mdocs, currentInfo)
	if err != nil {
<<<<<<< HEAD
		return nil, StateServersChanges{}, errors.Annotate(err, "cannot prepare add-machine operations")
=======
		return nil, ControllersChanges{}, errors.Annotate(err, "cannot prepare machine add operations")
>>>>>>> 3828fbe7
	}
	ops = append(ops, ssOps...)
	return ops, change, nil
}

// controllerAvailable returns true if the specified controller machine is
// available.
var controllerAvailable = func(m *Machine) (bool, error) {
	// TODO(axw) #1271504 2014-01-22
	// Check the controller's associated mongo health;
	// requires coordination with worker/peergrouper.
	return m.AgentPresence()
}

type enableHAIntent struct {
	newCount  int
	placement []string

	promote, maintain, demote, remove, convert []*Machine
}

// enableHAIntentions returns what we would like
// to do to maintain the availability of the existing servers
// mentioned in the given info, including:
//   demoting unavailable, voting machines;
//   removing unavailable, non-voting, non-vote-holding machines;
//   gathering available, non-voting machines that may be promoted;
func (st *State) enableHAIntentions(info *ControllerInfo, placement []string) (*enableHAIntent, error) {
	var intent enableHAIntent
	for _, s := range placement {
		// TODO(natefinch): unscoped placements shouldn't ever get here (though
		// they do currently).  We should fix up the CLI to always add a scope
		// to placements and then we can remove the need to deal with unscoped
		// placements.
		p, err := instance.ParsePlacement(s)
		if err == instance.ErrPlacementScopeMissing {
			intent.placement = append(intent.placement, s)
			continue
		}
		if err == nil && p.Scope == instance.MachineScope {
			// TODO(natefinch) add env provider policy to check if conversion is
			// possible (e.g. cannot be supported by Azure in HA mode).

			if names.IsContainerMachine(p.Directive) {
				return nil, errors.New("container placement directives not supported")
			}

			m, err := st.Machine(p.Directive)
			if err != nil {
				return nil, errors.Annotatef(err, "can't find machine for placement directive %q", s)
			}
			if m.IsManager() {
				return nil, errors.Errorf("machine for placement directive %q is already a controller", s)
			}
			intent.convert = append(intent.convert, m)
			intent.placement = append(intent.placement, s)
			continue
		}
		return nil, errors.Errorf("unsupported placement directive %q", s)
	}

	for _, mid := range info.MachineIds {
		m, err := st.Machine(mid)
		if err != nil {
			return nil, err
		}
		available, err := controllerAvailable(m)
		if err != nil {
			return nil, err
		}
		logger.Infof("machine %q, available %v, wants vote %v, has vote %v", m, available, m.WantsVote(), m.HasVote())
		if available {
			if m.WantsVote() {
				intent.maintain = append(intent.maintain, m)
			} else {
				intent.promote = append(intent.promote, m)
			}
			continue
		}
		if m.WantsVote() {
			// The machine wants to vote, so we simply set novote and allow it
			// to run its course to have its vote removed by the worker that
			// maintains the replicaset. We will replace it with an existing
			// non-voting controller if there is one, starting a new one if
			// not.
			intent.demote = append(intent.demote, m)
		} else if m.HasVote() {
			// The machine still has a vote, so keep it around for now.
			intent.maintain = append(intent.maintain, m)
		} else {
			// The machine neither wants to nor has a vote, so remove its
			// JobManageModel job immediately.
			intent.remove = append(intent.remove, m)
		}
	}
	logger.Infof("initial intentions: promote %v; maintain %v; demote %v; remove %v; convert: %v",
		intent.promote, intent.maintain, intent.demote, intent.remove, intent.convert)
	return &intent, nil
}

func convertControllerOps(m *Machine) []txn.Op {
	return []txn.Op{{
		C:  machinesC,
		Id: m.doc.DocID,
		Update: bson.D{
			{"$addToSet", bson.D{{"jobs", JobManageModel}}},
			{"$set", bson.D{{"novote", false}}},
		},
		Assert: bson.D{{"jobs", bson.D{{"$nin", []MachineJob{JobManageModel}}}}},
	}, {
		C:  controllersC,
		Id: modelGlobalKey,
		Update: bson.D{
			{"$addToSet", bson.D{{"votingmachineids", m.doc.Id}}},
			{"$addToSet", bson.D{{"machineids", m.doc.Id}}},
		},
	}}
}

func promoteControllerOps(m *Machine) []txn.Op {
	return []txn.Op{{
		C:      machinesC,
		Id:     m.doc.DocID,
		Assert: bson.D{{"novote", true}},
		Update: bson.D{{"$set", bson.D{{"novote", false}}}},
	}, {
		C:      controllersC,
		Id:     modelGlobalKey,
		Update: bson.D{{"$addToSet", bson.D{{"votingmachineids", m.doc.Id}}}},
	}}
}

func demoteControllerOps(m *Machine) []txn.Op {
	return []txn.Op{{
		C:      machinesC,
		Id:     m.doc.DocID,
		Assert: bson.D{{"novote", false}},
		Update: bson.D{{"$set", bson.D{{"novote", true}}}},
	}, {
		C:      controllersC,
		Id:     modelGlobalKey,
		Update: bson.D{{"$pull", bson.D{{"votingmachineids", m.doc.Id}}}},
	}}
}

func removeControllerOps(m *Machine) []txn.Op {
	return []txn.Op{{
		C:      machinesC,
		Id:     m.doc.DocID,
		Assert: bson.D{{"novote", true}, {"hasvote", false}},
		Update: bson.D{
			{"$pull", bson.D{{"jobs", JobManageModel}}},
			{"$set", bson.D{{"novote", false}}},
		},
	}, {
		C:      controllersC,
		Id:     modelGlobalKey,
		Update: bson.D{{"$pull", bson.D{{"machineids", m.doc.Id}}}},
	}}
}<|MERGE_RESOLUTION|>--- conflicted
+++ resolved
@@ -868,11 +868,7 @@
 	}
 	ssOps, err := st.maintainControllersOps(mdocs, currentInfo)
 	if err != nil {
-<<<<<<< HEAD
-		return nil, StateServersChanges{}, errors.Annotate(err, "cannot prepare add-machine operations")
-=======
 		return nil, ControllersChanges{}, errors.Annotate(err, "cannot prepare machine add operations")
->>>>>>> 3828fbe7
 	}
 	ops = append(ops, ssOps...)
 	return ops, change, nil
