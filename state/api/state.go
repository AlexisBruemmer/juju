// Copyright 2013 Canonical Ltd.
// Licensed under the AGPLv3, see LICENCE file for details.

package api

import (
	"launchpad.net/juju-core/state/api/deployer"
	"launchpad.net/juju-core/state/api/machineagent"
	"launchpad.net/juju-core/state/api/machiner"
	"launchpad.net/juju-core/state/api/params"
	"launchpad.net/juju-core/state/api/upgrader"
)

// Login authenticates as the entity with the given name and password.
// Subsequent requests on the state will act as that entity.  This
// method is usually called automatically by Open. The machine nonce
// should be empty unless logging in as a machine agent.
func (st *State) Login(tag, password, nonce string) error {
	return st.Call("Admin", "", "Login", &params.Creds{
		AuthTag:  tag,
		Password: password,
		Nonce:    nonce,
	}, nil)
}

// Client returns an object that can be used
// to access client-specific functionality.
func (st *State) Client() *Client {
	return &Client{st}
}

// Machiner returns a version of the state that provides functionality
// required by the machiner worker.
func (st *State) Machiner() *machiner.State {
	return machiner.NewState(st)
}

// MachineAgent returns a version of the state that provides
// functionality required by the machine agent code.
func (st *State) MachineAgent() *machineagent.State {
	return machineagent.NewState(st)
}

// Upgrader returns access to the Upgrader API
<<<<<<< HEAD
func (st *State) Upgrader() *upgrader.Upgrader {
	return upgrader.New(st)
=======
func (st *State) Upgrader() (*upgrader.State, error) {
	return upgrader.NewState(st), nil
>>>>>>> 4aa512e4
}

// Deployer returns access to the Deployer API
func (st *State) Deployer() (*deployer.State, error) {
	return deployer.NewState(st), nil
}<|MERGE_RESOLUTION|>--- conflicted
+++ resolved
@@ -42,13 +42,8 @@
 }
 
 // Upgrader returns access to the Upgrader API
-<<<<<<< HEAD
-func (st *State) Upgrader() *upgrader.Upgrader {
-	return upgrader.New(st)
-=======
-func (st *State) Upgrader() (*upgrader.State, error) {
-	return upgrader.NewState(st), nil
->>>>>>> 4aa512e4
+func (st *State) Upgrader() *upgrader.State {
+	return upgrader.NewState(st)
 }
 
 // Deployer returns access to the Deployer API
