--- conflicted
+++ resolved
@@ -24,13 +24,8 @@
 		return nil, errors.Trace(err)
 	}
 	if st.ModelTag() != model.ModelTag() {
-<<<<<<< HEAD
-		// We are not using the state server model, so get one.
-		logger.Debugf("getting a state server state connection, current env: %s", st.ModelTag())
-=======
 		// We are not using the controller model, so get one.
 		logger.Debugf("getting a controller state connection, current env: %s", st.ModelTag())
->>>>>>> 1cd7ac8c
 		ssState, err = st.ForModel(model.ModelTag())
 		if err != nil {
 			return nil, errors.Trace(err)
