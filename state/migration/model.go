// Copyright 2016 Canonical Ltd.
// Licensed under the AGPLv3, see LICENCE file for details.

package migration

import (
	"sort"

	"github.com/juju/errors"
	"github.com/juju/loggo"
	"github.com/juju/names"
	"github.com/juju/schema"
	"github.com/juju/utils/set"
	"gopkg.in/yaml.v2"

	"github.com/juju/juju/version"
)

var logger = loggo.GetLogger("juju.state.migration")

// ModelArgs represent the bare minimum information that is needed
// to represent a model.
type ModelArgs struct {
	Owner              names.UserTag
	Config             map[string]interface{}
	LatestToolsVersion version.Number
}

// NewModel returns a Model based on the args specified.
func NewModel(args ModelArgs) Model {
	m := &model{
		Version:             1,
		Owner_:              args.Owner.Id(),
		Config_:             args.Config,
		LatestToolsVersion_: args.LatestToolsVersion,
	}
	m.setUsers(nil)
	m.setMachines(nil)
	m.setServices(nil)
	m.setRelations(nil)
	return m
}

// DeserializeModel constructs a Model from a serialized
// YAML byte stream. The normal use for this is to construct
// the Model representation after getting the byte stream from
// an API connection or read from a file.
func DeserializeModel(bytes []byte) (Model, error) {
	var source map[string]interface{}
	err := yaml.Unmarshal(bytes, &source)
	if err != nil {
		return nil, errors.Trace(err)
	}

	model, err := importModel(source)
	if err != nil {
		return nil, errors.Trace(err)
	}
	return model, nil
}

type model struct {
<<<<<<< HEAD
=======
	// annotations is exported as it is a composed type, even if private.
	annotations `yaml:"annotations,omitempty"`

>>>>>>> 09dddc77
	Version int `yaml:"version"`

	Owner_  string                 `yaml:"owner"`
	Config_ map[string]interface{} `yaml:"config"`

	LatestToolsVersion_ version.Number `yaml:"latest-tools,omitempty"`

	Users_     users     `yaml:"users"`
	Machines_  machines  `yaml:"machines"`
	Services_  services  `yaml:"services"`
	Relations_ relations `yaml:"relations"`

	hasAnnotations `yaml:"annotations,omitempty"`

	Constraints_ *constraints `yaml:"constraints,omitempty"`

	// TODO:
	// Spaces
	// Storage
}

func (m *model) Tag() names.ModelTag {
	// Here we make the assumption that the environment UUID is set
	// correctly in the Config.
	value := m.Config_["uuid"]
	// Explicitly ignore the 'ok' aspect of the cast. If we don't have it
	// and it is wrong, we panic. Here we fully expect it to exist, but
	// paranoia says 'never panic', so worst case is we have an empty string.
	uuid, _ := value.(string)
	return names.NewModelTag(uuid)
}

// Owner implements Model.
func (m *model) Owner() names.UserTag {
	return names.NewUserTag(m.Owner_)
}

// Config implements Model.
func (m *model) Config() map[string]interface{} {
	// TODO: consider returning a deep copy.
	return m.Config_
}

// LatestToolsVersion implements Model.
func (m *model) LatestToolsVersion() version.Number {
	return m.LatestToolsVersion_
}

// Implement length-based sort with ByLen type.
type ByName []User

func (a ByName) Len() int           { return len(a) }
func (a ByName) Less(i, j int) bool { return a[i].Name().Canonical() < a[j].Name().Canonical() }
func (a ByName) Swap(i, j int)      { a[i], a[j] = a[j], a[i] }

// Users implements Model.
func (m *model) Users() []User {
	var result []User
	for _, user := range m.Users_.Users_ {
		result = append(result, user)
	}
	sort.Sort(ByName(result))
	return result
}

// AddUser implements Model.
func (m *model) AddUser(args UserArgs) {
	m.Users_.Users_ = append(m.Users_.Users_, newUser(args))
}

func (m *model) setUsers(userList []*user) {
	m.Users_ = users{
		Version: 1,
		Users_:  userList,
	}
}

// Machines implements Model.
func (m *model) Machines() []Machine {
	var result []Machine
	for _, machine := range m.Machines_.Machines_ {
		result = append(result, machine)
	}
	return result
}

// AddMachine implements Model.
func (m *model) AddMachine(args MachineArgs) Machine {
	machine := newMachine(args)
	m.Machines_.Machines_ = append(m.Machines_.Machines_, machine)
	return machine
}

func (m *model) setMachines(machineList []*machine) {
	m.Machines_ = machines{
		Version:   1,
		Machines_: machineList,
	}
}

// Services implements Model.
func (m *model) Services() []Service {
	var result []Service
	for _, service := range m.Services_.Services_ {
		result = append(result, service)
	}
	return result
}

func (m *model) service(name string) *service {
	for _, service := range m.Services_.Services_ {
		if service.Name() == name {
			return service
		}
	}
	return nil
}

// AddService implements Model.
func (m *model) AddService(args ServiceArgs) Service {
	service := newService(args)
	m.Services_.Services_ = append(m.Services_.Services_, service)
	return service
}

func (m *model) setServices(serviceList []*service) {
	m.Services_ = services{
		Version:   1,
		Services_: serviceList,
	}
}

// Relations implements Model.
func (m *model) Relations() []Relation {
	var result []Relation
	for _, relation := range m.Relations_.Relations_ {
		result = append(result, relation)
	}
	return result
}

// AddRelation implements Model.
func (m *model) AddRelation(args RelationArgs) Relation {
	relation := newRelation(args)
	m.Relations_.Relations_ = append(m.Relations_.Relations_, relation)
	return relation
}

func (m *model) setRelations(relationList []*relation) {
	m.Relations_ = relations{
		Version:    1,
		Relations_: relationList,
	}
}

// Constraints implements HasConstraints.
func (m *model) Constraints() Constraints {
	if m.Constraints_ == nil {
		return nil
	}
	return m.Constraints_
}

// SetConstraints implements HasConstraints.
func (m *model) SetConstraints(args ConstraintsArgs) {
	m.Constraints_ = newConstraints(args)
}

// Validate implements Model.
func (m *model) Validate() error {
	// A model needs an owner.
	if m.Owner_ == "" {
		return errors.NotValidf("missing model owner")
	}

	unitsWithOpenPorts := set.NewStrings()
	for _, machine := range m.Machines_.Machines_ {
		if err := machine.Validate(); err != nil {
			return errors.Trace(err)
		}
		for _, np := range machine.NetworkPorts() {
			for _, pr := range np.OpenPorts() {
				unitsWithOpenPorts.Add(pr.UnitName())
			}
		}
	}
	allUnits := set.NewStrings()
	for _, service := range m.Services_.Services_ {
		if err := service.Validate(); err != nil {
			return errors.Trace(err)
		}
		allUnits = allUnits.Union(service.unitNames())
	}
	// Make sure that all the unit names specified in machine opened ports
	// exist as units of services.
	unknownUnitsWithPorts := unitsWithOpenPorts.Difference(allUnits)
	if len(unknownUnitsWithPorts) > 0 {
		return errors.Errorf("unknown unit names in open ports: %s", unknownUnitsWithPorts.SortedValues())
	}

	return m.validateRelations()
}

// validateRelations makes sure that for each endpoint in each relation there
// are settings for all units of that service for that endpoint.
func (m *model) validateRelations() error {
	for _, relation := range m.Relations_.Relations_ {
		for _, ep := range relation.Endpoints_.Endpoints_ {
			// Check service exists.
			service := m.service(ep.ServiceName())
			if service == nil {
				return errors.Errorf("unknown service %q for relation id %d", ep.ServiceName(), relation.Id())
			}
			// Check that all units have settings.
			serviceUnits := service.unitNames()
			epUnits := ep.unitNames()
			if missingSettings := serviceUnits.Difference(epUnits); len(missingSettings) > 0 {
				return errors.Errorf("missing relation settings for units %s in relation %d", missingSettings.SortedValues(), relation.Id())
			}
			if extraSettings := epUnits.Difference(serviceUnits); len(extraSettings) > 0 {
				return errors.Errorf("settings for unknown units %s in relation %d", extraSettings.SortedValues(), relation.Id())
			}
		}
	}
	return nil
}

// importModel constructs a new Model from a map that in normal usage situations
// will be the result of interpreting a large YAML document.
//
// This method is a package internal serialisation method.
func importModel(source map[string]interface{}) (*model, error) {
	version, err := getVersion(source)
	if err != nil {
		return nil, errors.Trace(err)
	}

	importFunc, ok := modelDeserializationFuncs[version]
	if !ok {
		return nil, errors.NotValidf("version %d", version)
	}

	return importFunc(source)
}

type modelDeserializationFunc func(map[string]interface{}) (*model, error)

var modelDeserializationFuncs = map[int]modelDeserializationFunc{
	1: importModelV1,
}

func importModelV1(source map[string]interface{}) (*model, error) {
	fields := schema.Fields{
		"owner":        schema.String(),
		"config":       schema.StringMap(schema.Any()),
		"latest-tools": schema.String(),
		"users":        schema.StringMap(schema.Any()),
		"machines":     schema.StringMap(schema.Any()),
		"services":     schema.StringMap(schema.Any()),
		"relations":    schema.StringMap(schema.Any()),
	}
	// Some values don't have to be there.
	defaults := schema.Defaults{
		"latest-tools": schema.Omit,
	}
	addAnnotationSchema(fields, defaults)
	addConstraintsSchema(fields, defaults)
	checker := schema.FieldMap(fields, defaults)

	coerced, err := checker.Coerce(source, nil)
	if err != nil {
		return nil, errors.Annotatef(err, "model v1 schema check failed")
	}
	valid := coerced.(map[string]interface{})
	// From here we know that the map returned from the schema coercion
	// contains fields of the right type.

	result := &model{
		Version: 1,
		Owner_:  valid["owner"].(string),
		Config_: valid["config"].(map[string]interface{}),
	}
	result.importAnnotations(valid)

	if constraintsMap, ok := valid["constraints"]; ok {
		constraints, err := importConstraints(constraintsMap.(map[string]interface{}))
		if err != nil {
			return nil, errors.Trace(err)
		}
		result.Constraints_ = constraints
	}

	if availableTools, ok := valid["latest-tools"]; ok {
		num, err := version.Parse(availableTools.(string))
		if err != nil {
			return nil, errors.Trace(err)
		}
		result.LatestToolsVersion_ = num
	}

	userMap := valid["users"].(map[string]interface{})
	users, err := importUsers(userMap)
	if err != nil {
		return nil, errors.Annotate(err, "users")
	}
	result.setUsers(users)

	machineMap := valid["machines"].(map[string]interface{})
	machines, err := importMachines(machineMap)
	if err != nil {
		return nil, errors.Annotate(err, "machines")
	}
	result.setMachines(machines)

	serviceMap := valid["services"].(map[string]interface{})
	services, err := importServices(serviceMap)
	if err != nil {
		return nil, errors.Annotate(err, "services")
	}
	result.setServices(services)

	relationMap := valid["relations"].(map[string]interface{})
	relations, err := importRelations(relationMap)
	if err != nil {
		return nil, errors.Annotate(err, "relations")
	}
	result.setRelations(relations)

	return result, nil
}<|MERGE_RESOLUTION|>--- conflicted
+++ resolved
@@ -60,12 +60,6 @@
 }
 
 type model struct {
-<<<<<<< HEAD
-=======
-	// annotations is exported as it is a composed type, even if private.
-	annotations `yaml:"annotations,omitempty"`
-
->>>>>>> 09dddc77
 	Version int `yaml:"version"`
 
 	Owner_  string                 `yaml:"owner"`
@@ -78,7 +72,8 @@
 	Services_  services  `yaml:"services"`
 	Relations_ relations `yaml:"relations"`
 
-	hasAnnotations `yaml:"annotations,omitempty"`
+	// annotations is exported as it is a composed type, even if private.
+	annotations `yaml:"annotations,omitempty"`
 
 	Constraints_ *constraints `yaml:"constraints,omitempty"`
 
