--- conflicted
+++ resolved
@@ -141,7 +141,6 @@
 		logger.Errorf("failed to write config file: %v", err)
 		return nil, nil, err
 	}
-<<<<<<< HEAD
 
 	var lxcContainer golxc.Container
 	if manager.createWithClone {
@@ -190,44 +189,7 @@
 			return nil, nil, err
 		}
 		logger.Tracef("lxc container created")
-		// We know that this check is only needed here as if we are using clone,
-		// we know we have a modern enough lxc that it isn't using the restart
-		// dir.
-
-		// Now symlink the config file into the restart directory, if it exists.
-		// This is for backwards compatiblity. From Trusty onwards, the auto start
-		// option should be set in the LXC config file, this is done in the lxcConfigTemplate
-		// function below.
-		if useRestartDir() {
-			containerConfigFile := filepath.Join(LxcContainerDir, name, "config")
-			if err := os.Symlink(containerConfigFile, restartSymlink(name)); err != nil {
-				return nil, nil, err
-			}
-			logger.Tracef("auto-restart link created")
-		}
-	}
-=======
-	templateParams := []string{
-		"--debug",                      // Debug errors in the cloud image
-		"--userdata", userDataFilename, // Our groovey cloud-init
-		"--hostid", name, // Use the container name as the hostid
-		"-r", series,
-	}
-	// Create the container.
-	logger.Tracef("create the container")
-	if err := lxcContainer.Create(configFile, defaultTemplate, templateParams...); err != nil {
-		logger.Errorf("lxc container creation failed: %v", err)
-		return nil, nil, err
-	}
-	// Make sure that the mount dir has been created.
-	logger.Tracef("make the mount dir for the shared logs")
-	if err := os.MkdirAll(internalLogDir(name), 0755); err != nil {
-		logger.Errorf("failed to create internal /var/log/juju mount dir: %v", err)
-		return nil, nil, err
-	}
-	logger.Tracef("lxc container created")
->>>>>>> 80c6dbc7
-
+	}
 	if err := autostartContainer(name); err != nil {
 		return nil, nil, err
 	}
@@ -344,11 +306,7 @@
 lxc.network.flags = up
 `
 
-<<<<<<< HEAD
-func lxcConfigTemplate(networkType, networkLink string) string {
-=======
 func networkConfigTemplate(networkType, networkLink string) string {
->>>>>>> 80c6dbc7
 	return fmt.Sprintf(networkTemplate, networkType, networkLink)
 }
 
@@ -369,11 +327,6 @@
 		fallthrough
 	case container.BridgeNetwork:
 		lxcConfig = lxcConfigTemplate("veth", network.Device)
-	}
-
-	if useAutostart && !useRestartDir() {
-		lxcConfig += "lxc.start.auto = 1\n"
-		logger.Tracef("Setting auto start to true in lxc config.")
 	}
 
 	return lxcConfig
