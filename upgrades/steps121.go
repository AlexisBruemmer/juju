// Copyright 2014 Canonical Ltd.
// Licensed under the AGPLv3, see LICENCE file for details.

package upgrades

import (
	"github.com/juju/juju/state"
)

// stepsFor121a1 returns upgrade steps to upgrade to a Juju 1.21alpha1 deployment.
func stepsFor121a1() []Step {
	return []Step{
		&upgradeStep{
			description: "rename the user LastConnection field to LastLogin",
			targets:     []Target{DatabaseMaster},
			run:         migrateLastConnectionToLastLogin,
		},
		&upgradeStep{
			description: "add environment uuid to state server doc",
			targets:     []Target{DatabaseMaster},
			run: func(context Context) error {
				return state.AddEnvironmentUUIDToStateServerDoc(context.State())
			},
		},
		&upgradeStep{
			description: "add all users in state as environment users",
			targets:     []Target{DatabaseMaster},
			run: func(context Context) error {
				return state.AddStateUsersAsEnvironUsers(context.State())
			},
		},
		&upgradeStep{
			description: "set environment owner and server uuid",
			targets:     []Target{DatabaseMaster},
			run: func(context Context) error {
				return state.SetOwnerAndServerUUIDForEnvironment(context.State())
			},
		},
	}
}

// stepsFor121a2 returns upgrade steps to upgrade to a Juju 1.21alpha2 deployment.
func stepsFor121a2() []Step {
	return []Step{
		&upgradeStep{
			description: "prepend the environment UUID to the ID of all service docs",
			targets:     []Target{DatabaseMaster},
			run: func(context Context) error {
				return state.AddEnvUUIDToServices(context.State())
			},
		},
		&upgradeStep{
			description: "prepend the environment UUID to the ID of all unit docs",
			targets:     []Target{DatabaseMaster},
			run: func(context Context) error {
				return state.AddEnvUUIDToUnits(context.State())
			},
		},
		&upgradeStep{
			description: "migrate charm archives into environment storage",
			targets:     []Target{DatabaseMaster},
			run: func(context Context) error {
				return migrateCharmStorage(context.State(), context.AgentConfig())
			},
		},
		&upgradeStep{
			description: "migrate custom image metadata into environment storage",
			targets:     []Target{DatabaseMaster},
			run: func(context Context) error {
				return migrateCustomImageMetadata(context.State(), context.AgentConfig())
			},
		},
		&upgradeStep{
			description: "migrate tools into environment storage",
			targets:     []Target{DatabaseMaster},
			run: func(context Context) error {
				return migrateToolsStorage(context.State(), context.AgentConfig())
			},
		},
		&upgradeStep{
			description: "migrate individual unit ports to openedPorts collection",
			targets:     []Target{DatabaseMaster},
			run: func(context Context) error {
				return state.MigrateUnitPortsToOpenedPorts(context.State())
			},
		},
		&upgradeStep{
			description: "create entries in meter status collection for existing units",
			targets:     []Target{DatabaseMaster},
			run: func(context Context) error {
				return state.CreateUnitMeterStatus(context.State())
			},
		},
	}
}

// stepsFor121a3 returns upgrade steps to upgrade to a Juju 1.21alpha3 deployment.
func stepsFor121a3() []Step {
	return []Step{
		&upgradeStep{
			description: "prepend the environment UUID to the ID of all machine docs",
			targets:     []Target{DatabaseMaster},
			run: func(context Context) error {
				return state.AddEnvUUIDToMachines(context.State())
			},
		},
		&upgradeStep{
			description: "prepend the environment UUID to the ID of all instanceData docs",
			targets:     []Target{DatabaseMaster},
			run: func(context Context) error {
				return state.AddEnvUUIDToInstanceData(context.State())
			},
		},
		&upgradeStep{
			description: "prepend the environment UUID to the ID of all containerRef docs",
			targets:     []Target{DatabaseMaster},
			run: func(context Context) error {
				return state.AddEnvUUIDToContainerRefs(context.State())
			},
		},
		&upgradeStep{
			description: "prepend the environment UUID to the ID of all reboot docs",
			targets:     []Target{DatabaseMaster},
			run: func(context Context) error {
				return state.AddEnvUUIDToReboots(context.State())
			},
		},
		&upgradeStep{
<<<<<<< HEAD
			description: "prepend the environment UUID to the ID of all cleanup docs",
			targets:     []Target{DatabaseMaster},
			run: func(context Context) error {
				return state.AddEnvUUIDToCleanups(context.State())
=======
			description: "prepend the environment UUID to the ID of all relations docs",
			targets:     []Target{DatabaseMaster},
			run: func(context Context) error {
				return state.AddEnvUUIDToRelations(context.State())
			},
		},
		&upgradeStep{
			description: "prepend the environment UUID to the ID of all relationscopes docs",
			targets:     []Target{DatabaseMaster},
			run: func(context Context) error {
				return state.AddEnvUUIDToRelationScopes(context.State())
>>>>>>> 94e9d255
			},
		},
		&upgradeStep{
			description: "migrate machine jobs into ones with JobManageNetworking based on rules",
			targets:     []Target{DatabaseMaster},
			run:         migrateJobManageNetworking,
		},
	}
}<|MERGE_RESOLUTION|>--- conflicted
+++ resolved
@@ -126,12 +126,6 @@
 			},
 		},
 		&upgradeStep{
-<<<<<<< HEAD
-			description: "prepend the environment UUID to the ID of all cleanup docs",
-			targets:     []Target{DatabaseMaster},
-			run: func(context Context) error {
-				return state.AddEnvUUIDToCleanups(context.State())
-=======
 			description: "prepend the environment UUID to the ID of all relations docs",
 			targets:     []Target{DatabaseMaster},
 			run: func(context Context) error {
@@ -143,7 +137,6 @@
 			targets:     []Target{DatabaseMaster},
 			run: func(context Context) error {
 				return state.AddEnvUUIDToRelationScopes(context.State())
->>>>>>> 94e9d255
 			},
 		},
 		&upgradeStep{
@@ -151,5 +144,12 @@
 			targets:     []Target{DatabaseMaster},
 			run:         migrateJobManageNetworking,
 		},
+		&upgradeStep{
+			description: "prepend the environment UUID to the ID of all cleanup docs",
+			targets:     []Target{DatabaseMaster},
+			run: func(context Context) error {
+				return state.AddEnvUUIDToCleanups(context.State())
+			},
+		},
 	}
 }