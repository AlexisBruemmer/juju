--- conflicted
+++ resolved
@@ -85,12 +85,15 @@
 	}
 }
 
-func (s *cmdSpaceSuite) RunList(c *gc.C, expectedError string, args ...string) *cmd.Context {
-	// To capture subcommand errors, we must *NOT* to run it through
-	// the supercommand, otherwise there error is logged and
-	// swallowed!
-	listCommand := envcmd.Wrap(&cmdspace.ListCommand{})
-	return s.Run(c, listCommand, expectedError, args...)
+func (s *cmdSpaceSuite) RunList(c *gc.C, expectedError string, args ...string) {
+	cmdArgs := append([]string{"list"}, args...)
+	_, stderr, err := s.Run(c, cmdArgs...)
+	if expectedError != "" {
+		c.Assert(err, gc.NotNil)
+		c.Assert(stderr, jc.Contains, expectedError)
+	} else {
+		c.Assert(err, jc.ErrorIsNil)
+	}
 }
 
 func (s *cmdSpaceSuite) AssertOutput(c *gc.C, context *cmd.Context, expectedOut, expectedErr string) {
@@ -103,11 +106,7 @@
 	defer dummy.SetSupportsSpaces(isEnabled)
 
 	expectedError := "cannot create space \"foo\": spaces not supported"
-	context := s.RunCreate(c, expectedError, "foo")
-	s.AssertOutput(c, context,
-		"", // No stdout output.
-		expectedError+"\n",
-	)
+	s.RunCreate(c, expectedError, "foo")
 }
 
 func (s *cmdSpaceSuite) TestSpaceCreateNoName(c *gc.C) {
@@ -151,19 +150,16 @@
 	c.Assert(subnets, gc.HasLen, 0)
 }
 
-/*
 func (s *cmdSpaceSuite) TestSpaceCreateWithSubnets(c *gc.C) {
 	infos, _ := s.MakeSubnetInfos(c, "", "10.1%d.0.0/16", 2)
 	s.AddSubnets(c, infos)
 
-	context := s.Run(
-		c, expectedSuccess,
+	_, stderr, err := s.Run(
+		c,
 		"create", "myspace", "10.10.0.0/16", "10.11.0.0/16",
 	)
-	s.AssertOutput(c, context,
-		"", // no stdout output
-		"created space \"myspace\" with subnets 10.10.0.0/16, 10.11.0.0/16\n",
-	)
+	c.Assert(err, jc.ErrorIsNil)
+	c.Assert(stderr, jc.Contains, "created space \"myspace\" with subnets 10.10.0.0/16, 10.11.0.0/16")
 
 	space, err := s.State.Space("myspace")
 	c.Assert(err, jc.ErrorIsNil)
@@ -176,22 +172,20 @@
 }
 
 func (s *cmdSpaceSuite) TestSpaceListNoResults(c *gc.C) {
-	context := s.Run(c, expectedSuccess, "list")
-	s.AssertOutput(c, context,
-		"", // no stdout output
-		"no spaces to display\n",
-	)
+	_, stderr, err := s.Run(
+		c,
+		"list")
+	c.Assert(err, jc.ErrorIsNil)
+	c.Assert(stderr, jc.Contains, "no spaces to display")
 }
 
 func (s *cmdSpaceSuite) TestSpaceListOneResultNoSubnets(c *gc.C) {
 	s.AddSpace(c, "myspace", nil, true)
 
 	expectedOutput := "{\"spaces\":{\"myspace\":{}}}\n"
-	context := s.Run(c, expectedSuccess, "list", "--format", "json")
-	s.AssertOutput(c, context,
-		expectedOutput,
-		"", // no stderr output
-	)
+	stdout, _, err := s.Run(c, "list", "--format", "json")
+	c.Assert(err, jc.ErrorIsNil)
+	c.Assert(stdout, jc.Contains, expectedOutput)
 }
 
 func (s *cmdSpaceSuite) TestSpaceListMoreResults(c *gc.C) {
@@ -203,12 +197,12 @@
 	s.AddSubnets(c, infos2)
 	s.AddSpace(c, "space2", ids2, false)
 
-	context := s.Run(c, expectedSuccess, "list", "--format", "yaml")
-	c.Assert(testing.Stderr(context), gc.Equals, "") // no stderr output
+	stdout, stderr, err := s.Run(c, "list", "--format", "yaml")
+	c.Assert(err, jc.ErrorIsNil)
+	c.Assert(stderr, gc.Equals, "") // no stderr output
 
 	// We dont' check the output in detail, just a few things - the
 	// rest it tested separately.
-	stdout := testing.Stdout(context)
 	c.Assert(stdout, jc.Contains, "spaces:")
 	c.Assert(stdout, jc.Contains, "space1:")
 	c.Assert(stdout, jc.Contains, "10.10.2.0/24:")
@@ -217,19 +211,11 @@
 	c.Assert(stdout, jc.Contains, "zones:")
 	c.Assert(stdout, jc.Contains, "zone1")
 }
-<<<<<<< HEAD
-*/
-=======
 
 func (s *cmdSpaceSuite) TestSpaceListNotSupported(c *gc.C) {
 	isEnabled := dummy.SetSupportsSpaces(false)
 	defer dummy.SetSupportsSpaces(isEnabled)
 
 	expectedError := "cannot list spaces: spaces not supported"
-	context := s.RunList(c, expectedError)
-	s.AssertOutput(c, context,
-		"", // No stdout output.
-		expectedError+"\n",
-	)
-}
->>>>>>> f5be9721
+	s.RunList(c, expectedError)
+}