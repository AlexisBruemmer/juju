--- conflicted
+++ resolved
@@ -20,20 +20,7 @@
 
 var _ = gc.Suite(&format_1_12Suite{})
 
-<<<<<<< HEAD
-func (s *format112Suite) newConfig(c *gc.C) *configInternal {
-=======
-var agentParams = AgentConfigParams{
-	Tag:            "omg",
-	Password:       "sekrit",
-	CACert:         []byte("ca cert"),
-	StateAddresses: []string{"localhost:1234"},
-	APIAddresses:   []string{"localhost:1235"},
-	Nonce:          "a nonce",
-}
-
 func (s *format_1_12Suite) newConfig(c *gc.C) *configInternal {
->>>>>>> 7b609579
 	params := agentParams
 	params.DataDir = c.MkDir()
 	config, err := newConfig(params)
