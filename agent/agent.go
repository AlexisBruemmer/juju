// Copyright 2013 Canonical Ltd.
// Licensed under the AGPLv3, see LICENCE file for details.

package agent

import (
	"fmt"
	"os"
	"path"
	"path/filepath"
	"regexp"
	"sync"

	"github.com/errgo/errgo"
	"github.com/loggo/loggo"

	"launchpad.net/juju-core/errors"
	"launchpad.net/juju-core/state"
	"launchpad.net/juju-core/state/api"
	"launchpad.net/juju-core/state/api/params"
	"launchpad.net/juju-core/utils"
	"launchpad.net/juju-core/version"
)

var logger = loggo.GetLogger("juju.agent")

// DefaultLogDir defines the default log directory for juju agents.
const DefaultLogDir = "/var/log/juju"

const (
	LxcBridge        = "LXC_BRIDGE"
	ProviderType     = "PROVIDER_TYPE"
	ContainerType    = "CONTAINER_TYPE"
	Namespace        = "NAMESPACE"
	StorageDir       = "STORAGE_DIR"
	StorageAddr      = "STORAGE_ADDR"
	AgentServiceName = "AGENT_SERVICE_NAME"
	MongoServiceName = "MONGO_SERVICE_NAME"
	BootstrapJobs    = "BOOTSTRAP_JOBS"
)

// The Config interface is the sole way that the agent gets access to the
// configuration information for the machine and unit agents.  There should
// only be one instance of a config object for any given agent, and this
// interface is passed between multiple go routines.  The mutable methods are
// protected by a mutex, and it is expected that the caller doesn't modify any
// slice that may be returned.
//
// NOTE: should new mutating methods be added to this interface, consideration
// is needed around the synchronisation as a single instance is used in
// multiple go routines.
type Config interface {
	// DataDir returns the data directory. Each agent has a subdirectory
	// containing the configuration files.
	DataDir() string

	// LogDir returns the log directory. All logs from all agents on
	// the machine are written to this directory.
	LogDir() string

	// Jobs returns a list of MachineJobs that need to run.
	Jobs() []state.MachineJob

	// Tag returns the tag of the entity on whose behalf the state connection
	// will be made.
	Tag() string

	// Dir returns the agent's directory.
	Dir() string

	// Nonce returns the nonce saved when the machine was provisioned
	// TODO: make this one of the key/value pairs.
	Nonce() string

	// CACert returns the CA certificate that is used to validate the state or
	// API servier's certificate.
	CACert() []byte

	// OpenAPI tries to connect to an API end-point.  If a non-empty
	// newPassword is returned, OpenAPI will have written the configuration
	// with the new password; the caller should set the connecting entity's
	// password accordingly.
	OpenAPI(dialOpts api.DialOpts) (st *api.State, newPassword string, err error)

	// APIAddresses returns the addresses needed to connect to the api server
	APIAddresses() ([]string, error)

	// OpenState tries to open a direct connection to the state database using
	// the given Conf.
	OpenState(policy state.Policy) (*state.State, error)

	// Write writes the agent configuration.
	Write() error

	// WriteCommands returns shell commands to write the agent configuration.
	// It returns an error if the configuration does not have all the right
	// elements.
	WriteCommands() ([]string, error)

	// APIServerDetails returns the details needed to run an API server.
	APIServerDetails() (port int, cert, key []byte)

	// UpgradedToVersion returns the version for which all upgrade steps have been
	// successfully run, which is also the same as the initially deployed version.
	UpgradedToVersion() version.Number

	// WriteUpgradedToVersion updates the config's UpgradedToVersion and writes
	// the new agent configuration.
	WriteUpgradedToVersion(newVersion version.Number) error

	// Value returns the value associated with the key, or an empty string if
	// the key is not found.
	Value(key string) string

	// SetValue updates the value for the specified key.
	SetValue(key, value string)

	StateInitializer
}

// Ensure that the configInternal struct implements the Config interface.
var _ Config = (*configInternal)(nil)

// The configMutex should be locked before any writing to disk during the
// write commands, and unlocked when the writing is complete.  This process
// wide lock should stop any unintended concurrent writes.  This may happen
// when multiple go-routines may be adding things to the agent config, and
// wanting to persist them to disk. To ensure that the correct data is written
// to disk, the mutex should be locked prior to generating any disk state.
// This way calls that might get interleaved would always write the most
// recent state to disk.  Since we have different agent configs for each
// agent, and there is only one process for each agent, a simple mutex is
// enough for concurrency.  The mutex should also be locked around any access
// to mutable values, either setting or getting.  The only mutable value is
// the values map.  Retrieving and setting values here are protected by the
// mutex.  New mutating methods should also be synchronized using this mutex.
var configMutex sync.Mutex

type connectionDetails struct {
	addresses []string
	password  string
}

type configInternal struct {
<<<<<<< HEAD
	dataDir         string
	logDir          string
	tag             string
	nonce           string
	jobs            []state.MachineJob
	caCert          []byte
	stateDetails    *connectionDetails
	apiDetails      *connectionDetails
	oldPassword     string
	stateServerCert []byte
	stateServerKey  []byte
	apiPort         int
	values          map[string]string
}

type AgentConfigParams struct {
	DataDir        string
	LogDir         string
	Jobs           []state.MachineJob
	Tag            string
	Password       string
	Nonce          string
	StateAddresses []string
	APIAddresses   []string
	CACert         []byte
	Values         map[string]string
=======
	dataDir           string
	tag               string
	upgradedToVersion version.Number
	nonce             string
	caCert            []byte
	stateDetails      *connectionDetails
	apiDetails        *connectionDetails
	oldPassword       string
	stateServerCert   []byte
	stateServerKey    []byte
	apiPort           int
	values            map[string]string
}

type AgentConfigParams struct {
	DataDir           string
	Tag               string
	UpgradedToVersion version.Number
	Password          string
	Nonce             string
	StateAddresses    []string
	APIAddresses      []string
	CACert            []byte
	Values            map[string]string
>>>>>>> 31e3a6f9
}

// NewAgentConfig returns a new config object suitable for use for a
// machine or unit agent.
func NewAgentConfig(configParams AgentConfigParams) (Config, error) {
	if configParams.DataDir == "" {
		return nil, errgo.Trace(requiredError("data directory"))
	}
<<<<<<< HEAD
	logDir := DefaultLogDir
	if params.LogDir != "" {
		logDir = params.LogDir
	}
	if params.Tag == "" {
=======
	if configParams.Tag == "" {
>>>>>>> 31e3a6f9
		return nil, errgo.Trace(requiredError("entity tag"))
	}
	if configParams.UpgradedToVersion == version.Zero {
		return nil, errgo.Trace(requiredError("upgradedToVersion"))
	}
	if configParams.Password == "" {
		return nil, errgo.Trace(requiredError("password"))
	}
	if configParams.CACert == nil {
		return nil, errgo.Trace(requiredError("CA certificate"))
	}
	// Note that the password parts of the state and api information are
	// blank.  This is by design.
	config := &configInternal{
<<<<<<< HEAD
		logDir:      logDir,
		dataDir:     params.DataDir,
		jobs:        params.Jobs,
		tag:         params.Tag,
		nonce:       params.Nonce,
		caCert:      params.CACert,
		oldPassword: params.Password,
		values:      params.Values,
	}
	if len(params.StateAddresses) > 0 {
=======
		dataDir:           configParams.DataDir,
		tag:               configParams.Tag,
		upgradedToVersion: configParams.UpgradedToVersion,
		nonce:             configParams.Nonce,
		caCert:            configParams.CACert,
		oldPassword:       configParams.Password,
		values:            configParams.Values,
	}
	if len(configParams.StateAddresses) > 0 {
>>>>>>> 31e3a6f9
		config.stateDetails = &connectionDetails{
			addresses: configParams.StateAddresses,
		}
	}
	if len(configParams.APIAddresses) > 0 {
		config.apiDetails = &connectionDetails{
			addresses: configParams.APIAddresses,
		}
	}
	if err := config.check(); err != nil {
		return nil, err
	}
	if config.values == nil {
		config.values = make(map[string]string)
	}
	return config, nil
}

type StateMachineConfigParams struct {
	AgentConfigParams
	StateServerCert []byte
	StateServerKey  []byte
	StatePort       int
	APIPort         int
}

// NewStateMachineConfig returns a configuration suitable for
// a machine running the state server.
func NewStateMachineConfig(configParams StateMachineConfigParams) (Config, error) {
	if configParams.StateServerCert == nil {
		return nil, errgo.Trace(requiredError("state server cert"))
	}
	if configParams.StateServerKey == nil {
		return nil, errgo.Trace(requiredError("state server key"))
	}
	config0, err := NewAgentConfig(configParams.AgentConfigParams)
	if err != nil {
		return nil, err
	}
	config := config0.(*configInternal)
	config.stateServerCert = configParams.StateServerCert
	config.stateServerKey = configParams.StateServerKey
	config.apiPort = configParams.APIPort
	return config, nil
}

// Dir returns the agent-specific data directory.
func Dir(dataDir, agentName string) string {
	return filepath.Join(dataDir, "agents", agentName)
}

// ConfigPath returns the full path to the agent config file.
// NOTE: Delete this once all agents accept --config instead
// of --data-dir - it won't be needed anymore.
func ConfigPath(dataDir, agentName string) string {
	return filepath.Join(Dir(dataDir, agentName), agentConfFile)
}

// ReadConf reads configuration data from the given location.
func ReadConf(configFilePath string) (Config, error) {
	// Even though the ReadConf is done at the start of the agent loading, and
	// that this should not be called more than once by an agent, I feel that
	// not locking the mutex that is used to protect writes is wrong.
	configMutex.Lock()
	defer configMutex.Unlock()
	dir := filepath.Dir(configFilePath)
	format, err := readFormat(dir)
	if err != nil {
		return nil, err
	}
	logger.Debugf("Reading agent config %s", format)
	formatter, err := newFormatter(format)
	if err != nil {
		return nil, err
	}
	location := dir // for 1.16 compatibility
	if format == format_1_18 {
		location = configFilePath
	}
	config, err := formatter.read(location)
	if err != nil {
		return nil, err
	}
	if config.dataDir == "" {
		// 1.16 compatibility
		config.dataDir = dir
	}
	if err := config.check(); err != nil {
		return nil, err
	}

	if format != currentFormat {
		// Migrate the config to the new format.
		currentFormatter.migrate(config)
		// Write the content out in the new format.
		if err := currentFormatter.write(config); err != nil {
			logger.Errorf("cannot write the agent config %s: %v", currentFormat, err)
			return nil, err
		}
		// Remove the format file.
		formatPath := formatFile(dir)
		if err := os.Remove(formatPath); !os.IsNotExist(err) {
			logger.Errorf("cannot remove legacy format file %q: %v", formatPath, err)
			return nil, err
		}
	}

	return config, nil
}

func requiredError(what string) error {
	return fmt.Errorf("%s not found in configuration", what)
}

func (c *configInternal) File(name string) string {
	return path.Join(c.Dir(), name)
}

func (c *configInternal) DataDir() string {
	return c.dataDir
}

func (c *configInternal) LogDir() string {
	return c.logDir
}

func (c *configInternal) Jobs() []state.MachineJob {
	return c.jobs
}

func (c *configInternal) Nonce() string {
	return c.nonce
}

func (c *configInternal) UpgradedToVersion() version.Number {
	return c.upgradedToVersion
}

func (c *configInternal) CACert() []byte {
	// Give the caller their own copy of the cert to avoid any possibility of
	// modifying the config's copy.
	result := append([]byte{}, c.caCert...)
	return result
}

func (c *configInternal) Value(key string) string {
	configMutex.Lock()
	defer configMutex.Unlock()
	return c.values[key]
}

func (c *configInternal) SetValue(key, value string) {
	configMutex.Lock()
	defer configMutex.Unlock()
	if value == "" {
		delete(c.values, key)
	} else {
		c.values[key] = value
	}
}

func (c *configInternal) APIServerDetails() (port int, cert, key []byte) {
	return c.apiPort, c.stateServerCert, c.stateServerKey
}

func (c *configInternal) APIAddresses() ([]string, error) {
	if c.apiDetails == nil {
		return []string{}, errgo.New("No apidetails in config")
	}
	return append([]string{}, c.apiDetails.addresses...), nil
}

func (c *configInternal) Tag() string {
	return c.tag
}

func (c *configInternal) Dir() string {
	return Dir(c.dataDir, c.tag)
}

func (c *configInternal) check() error {
	if c.stateDetails == nil && c.apiDetails == nil {
		return errgo.Trace(requiredError("state or API addresses"))
	}
	if c.stateDetails != nil {
		if err := checkAddrs(c.stateDetails.addresses, "state server address"); err != nil {
			return err
		}
	}
	if c.apiDetails != nil {
		if err := checkAddrs(c.apiDetails.addresses, "API server address"); err != nil {
			return err
		}
	}
	return nil
}

var validAddr = regexp.MustCompile("^.+:[0-9]+$")

func checkAddrs(addrs []string, what string) error {
	if len(addrs) == 0 {
		return errgo.Trace(requiredError(what))
	}
	for _, a := range addrs {
		if !validAddr.MatchString(a) {
			return errgo.New("invalid %s %q", what, a)
		}
	}
	return nil
}

// writeNewPassword generates a new password and writes
// the configuration with it in.
func (c *configInternal) writeNewPassword() (string, error) {
	newPassword, err := utils.RandomPassword()
	if err != nil {
		return "", err
	}
	// Make a copy of the configuration so that if we fail
	// to write the configuration file, the configuration will
	// still be valid.
	other := *c
	if c.stateDetails != nil {
		stateDetails := *c.stateDetails
		stateDetails.password = newPassword
		other.stateDetails = &stateDetails
	}
	if c.apiDetails != nil {
		apiDetails := *c.apiDetails
		apiDetails.password = newPassword
		other.apiDetails = &apiDetails
	}
	logger.Debugf("writing configuration file")
	if err := other.Write(); err != nil {
		return "", err
	}
	*c = other
	return newPassword, nil
}

func (c *configInternal) Write() error {
	// Lock is taken prior to generating any content to write.
	configMutex.Lock()
	defer configMutex.Unlock()
	return currentFormatter.write(c)
}

func (c *configInternal) WriteUpgradedToVersion(newVersion version.Number) error {
	originalVersion := c.upgradedToVersion
	c.upgradedToVersion = newVersion
	err := c.Write()
	if err != nil {
		// We don't want to retain the new version if there's been an error writing the file.
		c.upgradedToVersion = originalVersion
	}
	return err
}

func (c *configInternal) WriteCommands() ([]string, error) {
	return currentFormatter.writeCommands(c)
}

func (c *configInternal) OpenAPI(dialOpts api.DialOpts) (st *api.State, newPassword string, err error) {
	info := api.Info{
		Addrs:    c.apiDetails.addresses,
		Password: c.apiDetails.password,
		CACert:   c.caCert,
		Tag:      c.tag,
		Nonce:    c.nonce,
	}
	if info.Password != "" {
		st, err := api.Open(&info, dialOpts)
		if err == nil {
			return st, "", nil
		}
		if !params.IsCodeUnauthorized(err) {
			return nil, "", err
		}
		// Access isn't authorized even though we have a password
		// This can happen if we crash after saving the
		// password but before changing it, so we'll try again
		// with the old password.
	}
	info.Password = c.oldPassword
	st, err = api.Open(&info, dialOpts)
	if err != nil {
		return nil, "", err
	}

	// We've succeeded in connecting with the old password, so
	// we can now change it to something more private.
	password, err := c.writeNewPassword()
	if err != nil {
		st.Close()
		return nil, "", err
	}
	return st, password, nil
}

func (c *configInternal) OpenState(policy state.Policy) (*state.State, error) {
	info := state.Info{
		Addrs:    c.stateDetails.addresses,
		Password: c.stateDetails.password,
		CACert:   c.caCert,
		Tag:      c.tag,
	}
	if info.Password != "" {
		st, err := state.Open(&info, state.DefaultDialOpts(), policy)
		if err == nil {
			return st, nil
		}
		// TODO(rog) remove this fallback behaviour when
		// all initial connections are via the API.
		if !errors.IsUnauthorizedError(err) {
			return nil, err
		}
	}
	info.Password = c.oldPassword
	return state.Open(&info, state.DefaultDialOpts(), policy)
}<|MERGE_RESOLUTION|>--- conflicted
+++ resolved
@@ -36,7 +36,6 @@
 	StorageAddr      = "STORAGE_ADDR"
 	AgentServiceName = "AGENT_SERVICE_NAME"
 	MongoServiceName = "MONGO_SERVICE_NAME"
-	BootstrapJobs    = "BOOTSTRAP_JOBS"
 )
 
 // The Config interface is the sole way that the agent gets access to the
@@ -142,38 +141,12 @@
 }
 
 type configInternal struct {
-<<<<<<< HEAD
-	dataDir         string
-	logDir          string
-	tag             string
-	nonce           string
-	jobs            []state.MachineJob
-	caCert          []byte
-	stateDetails    *connectionDetails
-	apiDetails      *connectionDetails
-	oldPassword     string
-	stateServerCert []byte
-	stateServerKey  []byte
-	apiPort         int
-	values          map[string]string
-}
-
-type AgentConfigParams struct {
-	DataDir        string
-	LogDir         string
-	Jobs           []state.MachineJob
-	Tag            string
-	Password       string
-	Nonce          string
-	StateAddresses []string
-	APIAddresses   []string
-	CACert         []byte
-	Values         map[string]string
-=======
 	dataDir           string
+	logDir            string
 	tag               string
+	nonce             string
+	jobs              []state.MachineJob
 	upgradedToVersion version.Number
-	nonce             string
 	caCert            []byte
 	stateDetails      *connectionDetails
 	apiDetails        *connectionDetails
@@ -186,15 +159,16 @@
 
 type AgentConfigParams struct {
 	DataDir           string
+	LogDir            string
+	Jobs              []state.MachineJob
+	UpgradedToVersion version.Number
 	Tag               string
-	UpgradedToVersion version.Number
 	Password          string
 	Nonce             string
 	StateAddresses    []string
 	APIAddresses      []string
 	CACert            []byte
 	Values            map[string]string
->>>>>>> 31e3a6f9
 }
 
 // NewAgentConfig returns a new config object suitable for use for a
@@ -203,15 +177,11 @@
 	if configParams.DataDir == "" {
 		return nil, errgo.Trace(requiredError("data directory"))
 	}
-<<<<<<< HEAD
 	logDir := DefaultLogDir
-	if params.LogDir != "" {
-		logDir = params.LogDir
-	}
-	if params.Tag == "" {
-=======
+	if configParams.LogDir != "" {
+		logDir = configParams.LogDir
+	}
 	if configParams.Tag == "" {
->>>>>>> 31e3a6f9
 		return nil, errgo.Trace(requiredError("entity tag"))
 	}
 	if configParams.UpgradedToVersion == version.Zero {
@@ -226,28 +196,17 @@
 	// Note that the password parts of the state and api information are
 	// blank.  This is by design.
 	config := &configInternal{
-<<<<<<< HEAD
-		logDir:      logDir,
-		dataDir:     params.DataDir,
-		jobs:        params.Jobs,
-		tag:         params.Tag,
-		nonce:       params.Nonce,
-		caCert:      params.CACert,
-		oldPassword: params.Password,
-		values:      params.Values,
-	}
-	if len(params.StateAddresses) > 0 {
-=======
+		logDir:            logDir,
 		dataDir:           configParams.DataDir,
+		jobs:              configParams.Jobs,
+		upgradedToVersion: configParams.UpgradedToVersion,
 		tag:               configParams.Tag,
-		upgradedToVersion: configParams.UpgradedToVersion,
 		nonce:             configParams.Nonce,
 		caCert:            configParams.CACert,
 		oldPassword:       configParams.Password,
 		values:            configParams.Values,
 	}
 	if len(configParams.StateAddresses) > 0 {
->>>>>>> 31e3a6f9
 		config.stateDetails = &connectionDetails{
 			addresses: configParams.StateAddresses,
 		}
