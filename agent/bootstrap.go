--- conflicted
+++ resolved
@@ -57,18 +57,8 @@
 
 const bootstrapMachineId = "0"
 
-<<<<<<< HEAD
-func (c *configInternal) StateInfo() *state.Info {
-	return &state.Info{
-		Addrs:    c.stateDetails.addresses,
-		Password: c.stateDetails.password,
-		CACert:   c.caCert,
-		Tag:      c.tag,
-		Port:     c.statePort,
-	}
-}
-
-func (c *configInternal) InitializeState(
+func InitializeState(
+	c ConfigSetter,
 	envCfg *config.Config,
 	machineCfg BootstrapMachineConfig,
 	timeout state.DialOpts,
@@ -83,15 +73,6 @@
 	info.Tag = ""
 	info.Password = ""
 
-=======
-func InitializeState(c ConfigSetter, envCfg *config.Config, machineCfg BootstrapMachineConfig, timeout state.DialOpts, policy state.Policy) (*state.State, *state.Machine, error) {
-	if c.Tag() != names.MachineTag(bootstrapMachineId) {
-		return nil, nil, fmt.Errorf("InitializeState not called with bootstrap machine's configuration")
-	}
-	info := c.StateInfo()
-	info.Tag = ""
-	info.Password = ""
->>>>>>> b3e66bc6
 	logger.Debugf("initializing address %v", info.Addrs)
 	st, err := state.Initialize(info, envCfg, timeout, policy)
 	if err != nil {
@@ -152,7 +133,6 @@
 
 // initBootstrapMachine initializes the initial bootstrap machine in state.
 func initBootstrapMachine(c ConfigSetter, st *state.State, cfg BootstrapMachineConfig) (*state.Machine, error) {
-
 	logger.Infof("initialising bootstrap machine with config: %+v", cfg)
 
 	jobs := make([]state.MachineJob, len(cfg.Jobs))
