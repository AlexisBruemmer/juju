package mongo

import (
	"fmt"
	"os"
	"os/exec"
	"path"
	"path/filepath"

	"github.com/juju/loggo"
	"labix.org/v2/mgo"

	"launchpad.net/juju-core/replicaset"
	"launchpad.net/juju-core/upstart"
	"launchpad.net/juju-core/utils"
)

const (
	maxFiles = 65000
	maxProcs = 20000

	replicaSetName = "juju"
)

var (
	logger = loggo.GetLogger("juju.agent.mongo")

	oldMongoServiceName = "juju-db"

	// JujuMongodPath holds the default path to the juju-specific mongod.
	JujuMongodPath = "/usr/lib/juju/bin/mongod"
)

// MongoPath returns the executable path to be used to run mongod on this
// machine. If the juju-bundled version of mongo exists, it will return that
// path, otherwise it will return the command to run mongod from the path.
func MongodPath() (string, error) {
	if _, err := os.Stat(JujuMongodPath); err == nil {
		return JujuMongodPath, nil
	}

	path, err := exec.LookPath("mongod")
	if err != nil {
		return "", err
	}
	return path, nil
}

// InitiateMongoParams holds parameters for the MaybeInitiateMongo call.
type InitiateMongoParams struct {
	// DialInfo specifies how to connect to the mongo server.
	// If the replica set has not been initiated, the first
	// address of DialInfo.Addrs is used as the address
	// of the first replica set member.
	DialInfo *mgo.DialInfo

	// User holds the user to log as in to the mongo server.
	// If it is empty, no login will take place.
	User     string
	Password string
}

// MaybeInitiateMongoServer checks for an existing mongo configuration.
// If no existing configuration is found one is created using Initiate.
func MaybeInitiateMongoServer(p InitiateMongoParams) error {
	logger.Debugf("Initiating mongo replicaset; params: %#v", p)

	if len(p.DialInfo.Addrs) > 1 {
		logger.Infof("more than one member; replica set must be already initiated")
		return nil
	}

	session, err := mgo.DialWithInfo(p.DialInfo)
	if err != nil {
		return fmt.Errorf("can't dial mongo to initiate replicaset: %v", err)
	}
	defer session.Close()

	// TODO(rog) remove this code when we no longer need to upgrade
	// from pre-HA-capable environments.
	if p.User != "" {
		err := session.DB("admin").Login(p.User, p.Password)
		if err != nil {
			logger.Errorf("cannot login to admin db as %q, password %q, falling back: %v", p.User, p.Password, err)
		}
	}
	_, err = replicaset.CurrentConfig(session)
	if err == mgo.ErrNotFound {
		err := replicaset.Initiate(session, p.DialInfo.Addrs[0], replicaSetName)
		if err != nil {
			return fmt.Errorf("cannot initiate replica set: %v", err)
		}
		return nil
	}
	if err != nil {
		return fmt.Errorf("cannot get replica set configuration: %v", err)
	}
	return nil
}

// EnsureMongoServer ensures that the correct mongo upstart script is installed
// and running.
//
// This method will remove old versions of the mongo upstart script as necessary
// before installing the new version.
<<<<<<< HEAD
func EnsureMongoServer(p EnsureMongoParams) error {
	logger.Debugf("Ensuring mongo server is running.  params: %#v", p)
	dbDir := filepath.Join(p.DataDir, "db")
	name := ServiceName()
=======
func EnsureMongoServer(dataDir string, port int) error {
	logger.Debugf("Ensuring mongo server is running; dataDir %s; port %d", dataDir, port)
	dbDir := filepath.Join(dataDir, "db")
	name := makeServiceName(mongoScriptVersion)
>>>>>>> e021587c

	if err := removeOldMongoServices(mongoScriptVersion); err != nil {
		return err
	}
	service, err := mongoUpstartService(name, dataDir, dbDir, port)
	if err != nil {
		return err
	}
	if !service.Installed() {
		if err := makeJournalDirs(dbDir); err != nil {
			return fmt.Errorf("Error creating journal directories: %v", err)
		}
		logger.Debugf("mongod upstart command: %s", service.Cmd)
		err = service.Install()
		if err != nil {
			return fmt.Errorf("failed to install mongo service %q: %v", service.Name, err)
		}
	}
	if !service.Running() {
		if err := service.Start(); err != nil {
			return fmt.Errorf("failed to start %q service: %v", name, err)
		}
		logger.Infof("Mongod service %q started.", name)
	}
	return nil
}

func makeJournalDirs(dir string) error {
	journalDir := path.Join(dir, "journal")

	if err := os.MkdirAll(journalDir, 0700); err != nil {
		logger.Errorf("failed to make mongo journal dir %s: %v", journalDir, err)
		return err
	}

	// manually create the prealloc files, since otherwise they get created as 100M files.
	zeroes := make([]byte, 64*1024) // should be enough for anyone
	for x := 0; x < 3; x++ {
		name := fmt.Sprintf("prealloc.%d", x)
		filename := filepath.Join(journalDir, name)
		f, err := os.OpenFile(filename, os.O_WRONLY|os.O_CREATE|os.O_TRUNC, 0700)
		if err != nil {
			return fmt.Errorf("failed to open mongo prealloc file %q: %v", filename, err)
		}
		defer f.Close()
		for total := 0; total < 1024*1024; {
			n, err := f.Write(zeroes)
			if err != nil {
				return fmt.Errorf("failed to write to mongo prealloc file %q: %v", filename, err)
			}
			total += n
		}
	}
	return nil
}

// removeOldMongoServices looks for any old juju mongo upstart scripts and
// removes them.
func removeOldMongoServices(curVersion int) error {
	old := upstart.NewService(oldMongoServiceName)
	if err := old.StopAndRemove(); err != nil {
		logger.Errorf("failed to remove old mongo upstart service %q: %v", old.Name, err)
		return err
	}

	// the new formatting for the script name started at version 2
	for x := 2; x < curVersion; x++ {
		old := upstart.NewService(makeServiceName(x))
		if err := old.StopAndRemove(); err != nil {
			logger.Errorf("failed to remove old mongo upstart service %q: %v", old.Name, err)
			return err
		}
	}
	return nil
}

// ServiceName returns a string for the current juju db version
func ServiceName() string {
	return makeServiceName(mongoScriptVersion)
}

func makeServiceName(version int) string {
	return fmt.Sprintf("juju-db-v%d", version)
}

// RemoveService will stop and remove Juju's mongo upstart service.
func RemoveService() error {
	svc := upstart.NewService(ServiceName())
	return svc.StopAndRemove()
}

// mongoScriptVersion keeps track of changes to the mongo upstart script.
// Update this version when you update the script that gets installed from
// MongoUpstartService.
const mongoScriptVersion = 2

// mongoUpstartService returns the upstart config for the mongo state service.
//
// This method assumes there is a server.pem keyfile in dataDir.
func mongoUpstartService(name, dataDir, dbDir string, port int) (*upstart.Conf, error) {
	keyFile := path.Join(dataDir, "server.pem")
	svc := upstart.NewService(name)

	conf := &upstart.Conf{
		Service: *svc,
		Desc:    "juju state database",
		Limit: map[string]string{
			"nofile": fmt.Sprintf("%d %d", maxFiles, maxFiles),
			"nproc":  fmt.Sprintf("%d %d", maxProcs, maxProcs),
		},
		Cmd: "/usr/bin/mongod" +
			" --auth" +
			" --dbpath=" + dbDir +
			" --sslOnNormalPorts" +
			" --sslPEMKeyFile " + utils.ShQuote(keyFile) +
			" --sslPEMKeyPassword ignored" +
			" --bind_ip 0.0.0.0" +
			" --port " + fmt.Sprint(port) +
			" --noprealloc" +
			" --syslog" +
			" --smallfiles" +
			" --replSet " + replicaSetName,
	}
	return conf, nil
}<|MERGE_RESOLUTION|>--- conflicted
+++ resolved
@@ -103,17 +103,10 @@
 //
 // This method will remove old versions of the mongo upstart script as necessary
 // before installing the new version.
-<<<<<<< HEAD
-func EnsureMongoServer(p EnsureMongoParams) error {
-	logger.Debugf("Ensuring mongo server is running.  params: %#v", p)
-	dbDir := filepath.Join(p.DataDir, "db")
-	name := ServiceName()
-=======
 func EnsureMongoServer(dataDir string, port int) error {
 	logger.Debugf("Ensuring mongo server is running; dataDir %s; port %d", dataDir, port)
 	dbDir := filepath.Join(dataDir, "db")
 	name := makeServiceName(mongoScriptVersion)
->>>>>>> e021587c
 
 	if err := removeOldMongoServices(mongoScriptVersion); err != nil {
 		return err
