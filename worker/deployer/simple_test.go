package deployer_test

import (
	"fmt"
	"io/ioutil"
	"os"
	"path/filepath"
	"regexp"
	"strings"

	. "launchpad.net/gocheck"
	"launchpad.net/juju-core/environs/agent"
	"launchpad.net/juju-core/state"
	"launchpad.net/juju-core/version"
	"launchpad.net/juju-core/worker/deployer"
)

type SimpleContextSuite struct {
	SimpleToolsFixture
}

var _ = Suite(&SimpleContextSuite{})

func (s *SimpleContextSuite) SetUpTest(c *C) {
	s.SimpleToolsFixture.SetUp(c, c.MkDir())
}

func (s *SimpleContextSuite) TearDownTest(c *C) {
	s.SimpleToolsFixture.TearDown(c)
}

func (s *SimpleContextSuite) TestDeployRecall(c *C) {
	mgr0 := s.getContext(c, "test-entity-0")
	units, err := mgr0.DeployedUnits()
	c.Assert(err, IsNil)
	c.Assert(units, HasLen, 0)
	s.assertUpstartCount(c, 0)

	err = mgr0.DeployUnit("foo/123", "some-password")
	c.Assert(err, IsNil)
	units, err = mgr0.DeployedUnits()
	c.Assert(err, IsNil)
	c.Assert(units, DeepEquals, []string{"foo/123"})
	s.assertUpstartCount(c, 1)
	s.checkUnitInstalled(c, "foo/123", "test-entity-0", "some-password")

	err = mgr0.RecallUnit("foo/123")
	c.Assert(err, IsNil)
	units, err = mgr0.DeployedUnits()
	c.Assert(err, IsNil)
	c.Assert(units, HasLen, 0)
	s.assertUpstartCount(c, 0)
	s.checkUnitRemoved(c, "foo/123", "test-entity-0")
}

func (s *SimpleContextSuite) TestIndependentManagers(c *C) {
	mgr0 := s.getContext(c, "test-entity-0")
	err := mgr0.DeployUnit("foo/123", "some-password")
	c.Assert(err, IsNil)

	mgr1 := s.getContext(c, "test-entity-1")
	units, err := mgr1.DeployedUnits()
	c.Assert(err, IsNil)
	c.Assert(units, HasLen, 0)

	err = mgr1.RecallUnit("foo/123")
	c.Assert(err, ErrorMatches, `unit "foo/123" is not deployed`)
	s.checkUnitInstalled(c, "foo/123", "test-entity-0", "some-password")

	units, err = mgr0.DeployedUnits()
	c.Assert(err, IsNil)
	c.Assert(units, DeepEquals, []string{"foo/123"})
	s.assertUpstartCount(c, 1)
	s.checkUnitInstalled(c, "foo/123", "test-entity-0", "some-password")
}

type SimpleToolsFixture struct {
	dataDir         string
	initDir         string
	logDir          string
	origPath        string
	binDir          string
	syslogConfigDir string
}

var fakeJujud = "#!/bin/bash\n# fake-jujud\nexit 0\n"

func (fix *SimpleToolsFixture) SetUp(c *C, dataDir string) {
	fix.dataDir = dataDir
	fix.initDir = c.MkDir()
	fix.logDir = c.MkDir()
	fix.syslogConfigDir = c.MkDir()
	toolsDir := agent.SharedToolsDir(fix.dataDir, version.Current)
	err := os.MkdirAll(toolsDir, 0755)
	c.Assert(err, IsNil)
	jujudPath := filepath.Join(toolsDir, "jujud")
	err = ioutil.WriteFile(jujudPath, []byte(fakeJujud), 0755)
	c.Assert(err, IsNil)
	urlPath := filepath.Join(toolsDir, "downloaded-url.txt")
	err = ioutil.WriteFile(urlPath, []byte("http://example.com/tools"), 0644)
	c.Assert(err, IsNil)
	fix.binDir = c.MkDir()
	fix.origPath = os.Getenv("PATH")
	os.Setenv("PATH", fix.binDir+":"+fix.origPath)
	fix.makeBin(c, "status", `echo "blah stop/waiting"`)
	fix.makeBin(c, "stopped-status", `echo "blah stop/waiting"`)
	fix.makeBin(c, "started-status", `echo "blah start/running, process 666"`)
	fix.makeBin(c, "start", "cp $(which started-status) $(which status)")
	fix.makeBin(c, "stop", "cp $(which stopped-status) $(which status)")
}

func (fix *SimpleToolsFixture) TearDown(c *C) {
	os.Setenv("PATH", fix.origPath)
}

func (fix *SimpleToolsFixture) makeBin(c *C, name, script string) {
	path := filepath.Join(fix.binDir, name)
	err := ioutil.WriteFile(path, []byte("#!/bin/bash\n"+script), 0755)
	c.Assert(err, IsNil)
}

func (fix *SimpleToolsFixture) assertUpstartCount(c *C, count int) {
	fis, err := ioutil.ReadDir(fix.initDir)
	c.Assert(err, IsNil)
	c.Assert(fis, HasLen, count)
}

<<<<<<< HEAD
func (fix *SimpleToolsFixture) getContext(c *C, deployerTag string) *deployer.SimpleContext {
	return deployer.NewTestSimpleContext(deployerTag, fix.initDir, fix.dataDir, fix.logDir)
}

func (fix *SimpleToolsFixture) paths(tag, xName string) (confPath, agentDir, toolsDir string) {
	confName := fmt.Sprintf("jujud-%s:%s.conf", xName, tag)
	confPath = filepath.Join(fix.initDir, confName)
	agentDir = agent.Dir(fix.dataDir, tag)
	toolsDir = agent.ToolsDir(fix.dataDir, tag)
=======
func (fix *SimpleToolsFixture) getContext(c *C, deployerName string) *deployer.SimpleContext {
	return deployer.NewTestSimpleContext(deployerName, fix.initDir, fix.dataDir, fix.logDir, fix.syslogConfigDir)
}

func (fix *SimpleToolsFixture) paths(entityName, xName string) (confPath, agentDir, toolsDir, syslogConfPath string) {
	confName := fmt.Sprintf("jujud-%s:%s.conf", xName, entityName)
	confPath = filepath.Join(fix.initDir, confName)
	agentDir = agent.Dir(fix.dataDir, entityName)
	toolsDir = agent.ToolsDir(fix.dataDir, entityName)
	syslogConfPath = filepath.Join(fix.syslogConfigDir, fmt.Sprintf("26-juju-%s.conf", entityName))
>>>>>>> 4e4607f3
	return
}

var expectedSyslogConf = `
$ModLoad imfile

$InputFilePollInterval 5
$InputFileName /var/log/juju/unit-foo-123.log
$InputFileTag juju-unit-foo-123:
$InputFileStateFile unit-foo-123
$InputRunFileMonitor

:syslogtag, startswith, "juju-" @s1:514
& ~
`

func (fix *SimpleToolsFixture) checkUnitInstalled(c *C, name, xName, password string) {
<<<<<<< HEAD
	tag := state.UnitTag(name)
	uconfPath, _, toolsDir := fix.paths(tag, xName)
=======
	entityName := state.UnitEntityName(name)
	uconfPath, _, toolsDir, syslogConfPath := fix.paths(entityName, xName)
>>>>>>> 4e4607f3
	uconfData, err := ioutil.ReadFile(uconfPath)
	c.Assert(err, IsNil)
	uconf := string(uconfData)
	var execLine string
	for _, line := range strings.Split(uconf, "\n") {
		if strings.HasPrefix(line, "exec ") {
			execLine = line
			break
		}
	}
	if execLine == "" {
		c.Fatalf("no command found in %s:\n%s", uconfPath, uconf)
	}
	logPath := filepath.Join(fix.logDir, tag+".log")
	jujudPath := filepath.Join(toolsDir, "jujud")
	for _, pat := range []string{
		"^exec " + jujudPath + " unit ",
		" --unit-name " + name + " ",
		" >> " + logPath + " 2>&1$",
	} {
		match, err := regexp.MatchString(pat, execLine)
		c.Assert(err, IsNil)
		if !match {
			c.Fatalf("failed to match:\n%s\nin:\n%s", pat, execLine)
		}
	}

	conf, err := agent.ReadConf(fix.dataDir, tag)
	c.Assert(err, IsNil)
	c.Assert(conf, DeepEquals, &agent.Conf{
		DataDir:     fix.dataDir,
		OldPassword: password,
		StateInfo: &state.Info{
			Addrs:  []string{"s1:123", "s2:123"},
			CACert: []byte("test-cert"),
			Tag:    tag,
		},
	})

	jujudData, err := ioutil.ReadFile(jujudPath)
	c.Assert(err, IsNil)
	c.Assert(string(jujudData), Equals, fakeJujud)

	syslogConfData, err := ioutil.ReadFile(syslogConfPath)
	c.Assert(err, IsNil)
	c.Assert(string(syslogConfData), Equals, expectedSyslogConf)

}

func (fix *SimpleToolsFixture) checkUnitRemoved(c *C, name, xName string) {
<<<<<<< HEAD
	tag := state.UnitTag(name)
	confPath, agentDir, toolsDir := fix.paths(tag, xName)
	for _, path := range []string{confPath, agentDir, toolsDir} {
=======
	entityName := state.UnitEntityName(name)
	confPath, agentDir, toolsDir, syslogConfPath := fix.paths(entityName, xName)
	for _, path := range []string{confPath, agentDir, toolsDir, syslogConfPath} {
>>>>>>> 4e4607f3
		_, err := ioutil.ReadFile(path)
		c.Assert(os.IsNotExist(err), Equals, true)
	}
}<|MERGE_RESOLUTION|>--- conflicted
+++ resolved
@@ -125,28 +125,16 @@
 	c.Assert(fis, HasLen, count)
 }
 
-<<<<<<< HEAD
-func (fix *SimpleToolsFixture) getContext(c *C, deployerTag string) *deployer.SimpleContext {
-	return deployer.NewTestSimpleContext(deployerTag, fix.initDir, fix.dataDir, fix.logDir)
-}
-
-func (fix *SimpleToolsFixture) paths(tag, xName string) (confPath, agentDir, toolsDir string) {
+func (fix *SimpleToolsFixture) getContext(c *C, deployerName string) *deployer.SimpleContext {
+	return deployer.NewTestSimpleContext(deployerName, fix.initDir, fix.dataDir, fix.logDir, fix.syslogConfigDir)
+}
+
+func (fix *SimpleToolsFixture) paths(tag, xName string) (confPath, agentDir, toolsDir, syslogConfPath string) {
 	confName := fmt.Sprintf("jujud-%s:%s.conf", xName, tag)
 	confPath = filepath.Join(fix.initDir, confName)
 	agentDir = agent.Dir(fix.dataDir, tag)
 	toolsDir = agent.ToolsDir(fix.dataDir, tag)
-=======
-func (fix *SimpleToolsFixture) getContext(c *C, deployerName string) *deployer.SimpleContext {
-	return deployer.NewTestSimpleContext(deployerName, fix.initDir, fix.dataDir, fix.logDir, fix.syslogConfigDir)
-}
-
-func (fix *SimpleToolsFixture) paths(entityName, xName string) (confPath, agentDir, toolsDir, syslogConfPath string) {
-	confName := fmt.Sprintf("jujud-%s:%s.conf", xName, entityName)
-	confPath = filepath.Join(fix.initDir, confName)
-	agentDir = agent.Dir(fix.dataDir, entityName)
-	toolsDir = agent.ToolsDir(fix.dataDir, entityName)
-	syslogConfPath = filepath.Join(fix.syslogConfigDir, fmt.Sprintf("26-juju-%s.conf", entityName))
->>>>>>> 4e4607f3
+	syslogConfPath = filepath.Join(fix.syslogConfigDir, fmt.Sprintf("26-juju-%s.conf", tag))
 	return
 }
 
@@ -164,13 +152,8 @@
 `
 
 func (fix *SimpleToolsFixture) checkUnitInstalled(c *C, name, xName, password string) {
-<<<<<<< HEAD
 	tag := state.UnitTag(name)
-	uconfPath, _, toolsDir := fix.paths(tag, xName)
-=======
-	entityName := state.UnitEntityName(name)
-	uconfPath, _, toolsDir, syslogConfPath := fix.paths(entityName, xName)
->>>>>>> 4e4607f3
+	uconfPath, _, toolsDir, syslogConfPath := fix.paths(tag, xName)
 	uconfData, err := ioutil.ReadFile(uconfPath)
 	c.Assert(err, IsNil)
 	uconf := string(uconfData)
@@ -221,15 +204,9 @@
 }
 
 func (fix *SimpleToolsFixture) checkUnitRemoved(c *C, name, xName string) {
-<<<<<<< HEAD
 	tag := state.UnitTag(name)
-	confPath, agentDir, toolsDir := fix.paths(tag, xName)
-	for _, path := range []string{confPath, agentDir, toolsDir} {
-=======
-	entityName := state.UnitEntityName(name)
-	confPath, agentDir, toolsDir, syslogConfPath := fix.paths(entityName, xName)
+	confPath, agentDir, toolsDir, syslogConfPath := fix.paths(tag, xName)
 	for _, path := range []string{confPath, agentDir, toolsDir, syslogConfPath} {
->>>>>>> 4e4607f3
 		_, err := ioutil.ReadFile(path)
 		c.Assert(os.IsNotExist(err), Equals, true)
 	}
