--- conflicted
+++ resolved
@@ -16,13 +16,7 @@
 var logger = loggo.GetLogger("juju.worker.uniter.leadership")
 
 type leadershipSolver struct {
-<<<<<<< HEAD
 	opFactory       operation.Factory
-=======
-	opFactory operation.Factory
-	tracker   workerleadership.Tracker
-
->>>>>>> 86ebc7ec
 	settingsVersion int
 }
 
@@ -75,17 +69,6 @@
 				return l.opFactory.NewRunHook(*opState.Hook)
 			}
 		}
-<<<<<<< HEAD
-	case operation.Continue:
-		if !opState.Leader && l.settingsVersion != remoteState.LeaderSettingsVersion {
-			op, err := l.opFactory.NewRunHook(hook.Info{Kind: hook.LeaderSettingsChanged})
-			if err != nil {
-				return nil, err
-			}
-			return leadersettingsChangedWrapper{
-				op, &l.settingsVersion, remoteState.LeaderSettingsVersion,
-			}, nil
-=======
 	}
 
 	// We want to run the leader settings hook if we're not the leader
@@ -94,7 +77,6 @@
 		op, err := l.opFactory.NewRunHook(hook.Info{Kind: hook.LeaderSettingsChanged})
 		if err != nil {
 			return nil, err
->>>>>>> 86ebc7ec
 		}
 		return leadersettingsChangedWrapper{
 			op, &l.settingsVersion, remoteState.LeaderSettingsVersion,
