// Copyright 2012-2014 Canonical Ltd.
// Licensed under the AGPLv3, see LICENCE file for details.

package filter

import (
	"github.com/juju/names"
	"gopkg.in/juju/charm.v4"

	"github.com/juju/juju/apiserver/params"
)

// Filter is responsible for delivering events relevant to a unit agent in a
// form that can be consumed conveniently.
type Filter interface {

	// Stop shuts down the filter and returns any error encountered in the process.
	Stop() error

	// Dead returns a channel that will close when the filter has shut down.
	Dead() <-chan struct{}

	// Wait blocks until the filter has shut down, and returns any error
	// encountered in the process.
	Wait() error

	// UnitDying returns a channel which is closed when the Unit enters a Dying state.
	UnitDying() <-chan struct{}

	// UpgradeEvents returns a channel that will receive a new charm URL whenever an
	// upgrade is indicated. Events should not be read until the baseline state
	// has been specified by calling WantUpgradeEvent.
	UpgradeEvents() <-chan *charm.URL

	// ResolvedEvents returns a channel that may receive a ResolvedMode when the
	// unit's Resolved value changes, or when an event is explicitly requested.
	// A ResolvedNone state will never generate events, but ResolvedRetryHooks and
	// ResolvedNoHooks will always be delivered as described.
	ResolvedEvents() <-chan params.ResolvedMode

	// MeterStatusEvents returns a channel that will receive a signal when the unit's
	// meter status changes.
	MeterStatusEvents() <-chan struct{}

	// ConfigEvents returns a channel that will receive a signal whenever the service's
	// configuration changes, or when an event is explicitly requested.
	ConfigEvents() <-chan struct{}

	// LeaderSettingsEvents returns a channel that will receive a signal whenever the
	// service's leader settings change, or when an event is explicitly requested.
	LeaderSettingsEvents() <-chan struct{}

	// ActionEvents returns a channel that will receive a signal whenever the unit
	// receives new Actions.
	ActionEvents() <-chan string

	// RelationsEvents returns a channel that will receive the ids of all the service's
	// relations whose Life status has changed.
	RelationsEvents() <-chan []int

	// StorageEvents returns a channel that will receive the tags of all the unit's
	// associated storage instances whose Life status has changed.
	StorageEvents() <-chan []names.StorageTag

	// WantUpgradeEvent controls whether the filter will generate upgrade
	// events for unforced service charm changes.
	WantUpgradeEvent(mustForce bool)

	// SetCharm notifies the filter that the unit is running a new
	// charm. It causes the unit's charm URL to be set in state, and the
	// following changes to the filter's behaviour:
	//
	// * Upgrade events will only be generated for charms different to
	//   that supplied;
	// * A fresh relations event will be generated containing every relation
	//   the service is participating in;
	// * A fresh configuration event will be generated, and subsequent
	//   events will only be sent in response to changes in the version
	//   of the service's settings that is specific to that charm.
	//
	// SetCharm blocks until the charm URL is set in state, returning any
	// error that occurred.
	SetCharm(curl *charm.URL) error

	// WantResolvedEvent indicates that the filter should send a resolved event
	// if one is available.
	WantResolvedEvent()

	// ClearResolved notifies the filter that a resolved event has been handled
	// and should not be reported again.
	ClearResolved() error

	// DiscardConfigEvent indicates that the filter should discard any pending
	// config event.
	DiscardConfigEvent()

<<<<<<< HEAD
	// WantLeaderSettingsEvents enables or disables the LeaderSettingsEvents channel.
	WantLeaderSettingsEvents(sendEvents bool)

	// DiscardLeaderSettingsEvent indicates that the filter should discard any
	// pending leader-settings event.
	DiscardLeaderSettingsEvent()
=======
	// LeaderSettingsEvents returns a channel that will receive an event whenever
	// there is a leader settings change. Events can be temporarily suspended by
	// calling WantLeaderSettingsEvents(false), and then reenabled by calling
	// WantLeaderSettingsEvents(true)
	LeaderSettingsEvents() <-chan struct{}

	// DiscardLeaderSettingsEvent can be called to discard any pending
	// LeaderSettingsEvents. This is used by code that saw a LeaderSettings change,
	// and has been prepping for a response. Just before they request the current
	// LeaderSettings, they can discard any other pending changes, since they know
	// they will be handling all changes that have occurred before right now.
	DiscardLeaderSettingsEvent()

	// WantLeaderSettingsEvents can be used to enable/disable events being sent on
	// the LeaderSettingsEvents() channel. This is used when an agent notices that
	// it is the leader, it wants to disable getting events for changes that it is
	// generating. Calling this with sendEvents=false disables getting change
	// events. Calling this with sendEvents=true will enable future changes, and
	// queues up an immediate event so that the agent will refresh its information
	// for any events it might have missed while it thought it was the leader.
	WantLeaderSettingsEvents(sendEvents bool)
>>>>>>> 78debccb
}<|MERGE_RESOLUTION|>--- conflicted
+++ resolved
@@ -46,10 +46,6 @@
 	// configuration changes, or when an event is explicitly requested.
 	ConfigEvents() <-chan struct{}
 
-	// LeaderSettingsEvents returns a channel that will receive a signal whenever the
-	// service's leader settings change, or when an event is explicitly requested.
-	LeaderSettingsEvents() <-chan struct{}
-
 	// ActionEvents returns a channel that will receive a signal whenever the unit
 	// receives new Actions.
 	ActionEvents() <-chan string
@@ -94,14 +90,6 @@
 	// config event.
 	DiscardConfigEvent()
 
-<<<<<<< HEAD
-	// WantLeaderSettingsEvents enables or disables the LeaderSettingsEvents channel.
-	WantLeaderSettingsEvents(sendEvents bool)
-
-	// DiscardLeaderSettingsEvent indicates that the filter should discard any
-	// pending leader-settings event.
-	DiscardLeaderSettingsEvent()
-=======
 	// LeaderSettingsEvents returns a channel that will receive an event whenever
 	// there is a leader settings change. Events can be temporarily suspended by
 	// calling WantLeaderSettingsEvents(false), and then reenabled by calling
@@ -123,5 +111,4 @@
 	// queues up an immediate event so that the agent will refresh its information
 	// for any events it might have missed while it thought it was the leader.
 	WantLeaderSettingsEvents(sendEvents bool)
->>>>>>> 78debccb
 }