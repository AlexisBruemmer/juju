package provisioner

import (
	"fmt"
	"launchpad.net/juju-core/environs"
	"launchpad.net/juju-core/environs/config"
	"launchpad.net/juju-core/log"
	"launchpad.net/juju-core/state"
	"launchpad.net/juju-core/state/api"
	"launchpad.net/juju-core/state/api/params"
	"launchpad.net/juju-core/state/watcher"
	"launchpad.net/juju-core/trivial"
	"launchpad.net/juju-core/worker"
	"launchpad.net/tomb"
	"sync"
)

// Provisioner represents a running provisioning worker.
type Provisioner struct {
	st        *state.State
	stateInfo *state.Info
	apiInfo   *api.Info
	environ   environs.Environ
	tomb      tomb.Tomb

	// machine.Id => environs.Instance
	instances map[string]environs.Instance
	// instance.Id => machine id
	machines map[state.InstanceId]string

	configObserver
}

type configObserver struct {
	sync.Mutex
	observer chan<- *config.Config
}

// nofity notifies the observer of a configuration change.
func (o *configObserver) notify(cfg *config.Config) {
	o.Lock()
	if o.observer != nil {
		o.observer <- cfg
	}
	o.Unlock()
}

// NewProvisioner returns a new Provisioner. When new machines
// are added to the state, it allocates instances from the environment
// and allocates them to the new machines.
func NewProvisioner(st *state.State) *Provisioner {
	p := &Provisioner{
		st:        st,
		instances: make(map[string]environs.Instance),
		machines:  make(map[state.InstanceId]string),
	}
	go func() {
		defer p.tomb.Done()
		p.tomb.Kill(p.loop())
	}()
	return p
}

func (p *Provisioner) loop() error {
	environWatcher := p.st.WatchEnvironConfig()
	defer watcher.Stop(environWatcher, &p.tomb)

	var err error
	p.environ, err = worker.WaitForEnviron(environWatcher, p.tomb.Dying())
	if err != nil {
		return err
	}

	// Get a new StateInfo from the environment: the one used to
	// launch the agent may refer to localhost, which will be
	// unhelpful when attempting to run an agent on a new machine.
	if p.stateInfo, p.apiInfo, err = p.environ.StateInfo(); err != nil {
		return err
	}

	// Call processMachines to stop any unknown instances before watching machines.
	if err := p.processMachines(nil); err != nil {
		return err
	}

	// Start responding to changes in machines, and to any further updates
	// to the environment config.
	machinesWatcher := p.st.WatchMachines()
	defer watcher.Stop(machinesWatcher, &p.tomb)
	for {
		select {
		case <-p.tomb.Dying():
			return tomb.ErrDying
		case cfg, ok := <-environWatcher.Changes():
			if !ok {
				return watcher.MustErr(environWatcher)
			}
			if err := p.setConfig(cfg); err != nil {
				log.Errorf("worker/provisioner: loaded invalid environment configuration: %v", err)
			}
		case ids, ok := <-machinesWatcher.Changes():
			if !ok {
				return watcher.MustErr(machinesWatcher)
			}
			// TODO(dfc; lp:1042717) fire process machines periodically to shut down unknown
			// instances.
			if err := p.processMachines(ids); err != nil {
				return err
			}
		}
	}
	panic("not reached")
}

// setConfig updates the environment configuration and notifies
// the config observer.
func (p *Provisioner) setConfig(config *config.Config) error {
	if err := p.environ.SetConfig(config); err != nil {
		return err
	}
	p.configObserver.notify(config)
	return nil
}

// Err returns the reason why the Provisioner has stopped or tomb.ErrStillAlive
// when it is still alive.
func (p *Provisioner) Err() (reason error) {
	return p.tomb.Err()
}

// Wait waits for the Provisioner to exit.
func (p *Provisioner) Wait() error {
	return p.tomb.Wait()
}

func (p *Provisioner) String() string {
	return "provisioning worker"
}

// Stop stops the Provisioner and returns any error encountered while
// provisioning.
func (p *Provisioner) Stop() error {
	p.tomb.Kill(nil)
	return p.tomb.Wait()
}

func (p *Provisioner) processMachines(ids []string) error {
	// Find machines without an instance id or that are dead
	pending, dead, err := p.pendingOrDead(ids)
	if err != nil {
		return err
	}

	// Find running instances that have no machines associated
	unknown, err := p.findUnknownInstances()
	if err != nil {
		return err
	}

	// Stop all machines that are dead
	stopping, err := p.instancesForMachines(dead)
	if err != nil {
		return err
	}

	// It's important that we stop unknown instances before starting
	// pending ones, because if we start an instance and then fail to
	// set its InstanceId on the machine we don't want to start a new
	// instance for the same machine ID.
	if err := p.stopInstances(append(stopping, unknown...)); err != nil {
		return err
	}

	// Start an instance for the pending ones
	return p.startMachines(pending)
}

// findUnknownInstances finds instances which are not associated with a machine.
func (p *Provisioner) findUnknownInstances() ([]environs.Instance, error) {
	all, err := p.environ.AllInstances()
	if err != nil {
		return nil, err
	}
	instances := make(map[state.InstanceId]environs.Instance)
	for _, i := range all {
		instances[i.Id()] = i
	}
	// TODO(dfc) this is very inefficient.
	machines, err := p.st.AllMachines()
	if err != nil {
		return nil, err
	}
	for _, m := range machines {
		if m.Life() == state.Dead {
			continue
		}
		instId, ok := m.InstanceId()
		if !ok {
			continue
		}
		delete(instances, instId)
	}
	var unknown []environs.Instance
	for _, i := range instances {
		unknown = append(unknown, i)
	}
	return unknown, nil
}

// pendingOrDead looks up machines with ids and retuns those that do not
// have an instance id assigned yet, and also those that are dead.
func (p *Provisioner) pendingOrDead(ids []string) (pending, dead []*state.Machine, err error) {
	// TODO(niemeyer): ms, err := st.Machines(alive)
	for _, id := range ids {
		m, err := p.st.Machine(id)
		if state.IsNotFound(err) {
			log.Infof("worker/provisioner: machine %q not found in state", m)
			continue
		}
		if err != nil {
			return nil, nil, err
		}
		switch m.Life() {
		case state.Dead:
			dead = append(dead, m)
			log.Infof("worker/provisioner: found dead machine %q", m)
			continue
		case state.Dying:
			// TODO(dimitern): handle machines that are Dying but unprovisioned?
			log.Infof("worker/provisioner: ignoring dying machine %q", m)
			continue
		}
		if instId, hasInstId := m.InstanceId(); !hasInstId {
			status, _, err := m.Status()
			if err != nil {
				log.Infof("worker/provisioner: cannot get machine %q status: %v", m, err)
				continue
			}
			if status != params.MachineError {
				pending = append(pending, m)
				log.Infof("worker/provisioner: found machine %q pending provisioning", m)
				continue
			}
		} else {
			log.Infof("worker/provisioner: machine %v already started as instance %q", m, instId)
		}
	}
	return
}

func (p *Provisioner) startMachines(machines []*state.Machine) error {
	for _, m := range machines {
		if err := p.startMachine(m); err != nil {
			return fmt.Errorf("cannot start machine %v: %v", m, err)
		}
	}
	return nil
}

func (p *Provisioner) startMachine(m *state.Machine) error {
	// TODO(dfc) the state.Info passed to environ.StartInstance remains contentious
	// however as the PA only knows one state.Info, and that info is used by MAs and
	// UAs to locate the state for this environment, it is logical to use the same
	// state.Info as the PA.
	stateInfo, apiInfo, err := p.setupAuthentication(m)
	if err != nil {
		return err
	}
	cons, err := m.Constraints()
	if err != nil {
		return err
	}
<<<<<<< HEAD
	// Generate a unique nonce for the new instance.
	uuid, err := trivial.NewUUID()
	if err != nil {
		return err
	}
	uniqueNonce := uuid.String()
	inst, err := p.environ.StartInstance(m.Id(), uniqueNonce, m.Series(), cons, stateInfo, apiInfo)
=======
	// TODO(dimitern) generate an unique random nonce in a follow-up.
	nonce := "fake_nonce"
	inst, err := p.environ.StartInstance(m.Id(), nonce, m.Series(), cons, stateInfo, apiInfo)
>>>>>>> 9a201c49
	if err != nil {
		// Set the state to error, so the machine will be skipped next
		// time until the error is resolved, but don't return an
		// error; just keep going with the other machines.
		log.Errorf("worker/provisioner: cannot start instance for machine %q: %v", m, err)
		if err1 := m.SetStatus(params.MachineError, err.Error()); err1 != nil {
			// Something is wrong with this machine, better report it back.
			log.Errorf("worker/provisioner: cannot set error status for machine %q: %v", m, err1)
			return err1
		}
		return nil
	}
<<<<<<< HEAD
	if err := m.SetProvisioned(inst.Id(), uniqueNonce); err != nil {
=======
	// TODO(dimitern) generate an unique random nonce in a follow-up.
	if err := m.SetProvisioned(inst.Id(), nonce); err != nil {
>>>>>>> 9a201c49
		// The machine is started, but we can't record the mapping in
		// state. It'll keep running while we fail out and restart,
		// but will then be detected by findUnknownInstances and
		// killed again.
		//
		// TODO(dimitern) Stop the instance right away here.
		//
		// Multiple instantiations of a given machine (with the same
		// machine ID) cannot coexist, because findUnknownInstances is
		// called before startMachines. However, if the first machine
		// had started to do work before being replaced, we may
		// encounter surprising problems.
		return err
	}
	// populate the local cache
	p.instances[m.Id()] = inst
	p.machines[inst.Id()] = m.Id()
	log.Noticef("worker/provisioner: started machine %s as instance %s", m, inst.Id())
	return nil
}

func (p *Provisioner) setupAuthentication(m *state.Machine) (*state.Info, *api.Info, error) {
	password, err := trivial.RandomPassword()
	if err != nil {
		return nil, nil, fmt.Errorf("cannot make password for machine %v: %v", m, err)
	}
	if err := m.SetMongoPassword(password); err != nil {
		return nil, nil, fmt.Errorf("cannot set password for machine %v: %v", m, err)
	}
	stateInfo := *p.stateInfo
	stateInfo.Tag = m.Tag()
	stateInfo.Password = password
	apiInfo := *p.apiInfo
	apiInfo.Tag = m.Tag()
	apiInfo.Password = password
	return &stateInfo, &apiInfo, nil
}

func (p *Provisioner) stopInstances(instances []environs.Instance) error {
	// Although calling StopInstance with an empty slice should produce no change in the
	// provider, environs like dummy do not consider this a noop.
	if len(instances) == 0 {
		return nil
	}
	if err := p.environ.StopInstances(instances); err != nil {
		return err
	}

	// cleanup cache
	for _, i := range instances {
		if id, ok := p.machines[i.Id()]; ok {
			delete(p.machines, i.Id())
			delete(p.instances, id)
		}
	}
	return nil
}

// instanceForMachine returns the environs.Instance that represents this machine's instance.
func (p *Provisioner) instanceForMachine(m *state.Machine) (environs.Instance, error) {
	inst, ok := p.instances[m.Id()]
	if ok {
		return inst, nil
	}
	instId, ok := m.InstanceId()
	if !ok {
		panic("cannot have unset instance ids here")
	}
	// TODO(dfc): Ask for all instances at once.
	insts, err := p.environ.Instances([]state.InstanceId{instId})
	if err != nil {
		return nil, err
	}
	inst = insts[0]
	return inst, nil
}

// instancesForMachines returns a list of environs.Instance that represent
// the list of machines running in the provider. Missing machines are
// omitted from the list.
func (p *Provisioner) instancesForMachines(ms []*state.Machine) ([]environs.Instance, error) {
	var insts []environs.Instance
	for _, m := range ms {
		inst, err := p.instanceForMachine(m)
		if err == environs.ErrNoInstances {
			continue
		}
		if err != nil {
			return nil, err
		}
		insts = append(insts, inst)
	}
	return insts, nil
}<|MERGE_RESOLUTION|>--- conflicted
+++ resolved
@@ -18,6 +18,7 @@
 // Provisioner represents a running provisioning worker.
 type Provisioner struct {
 	st        *state.State
+	machineId string // Which machine runs the provisioner.
 	stateInfo *state.Info
 	apiInfo   *api.Info
 	environ   environs.Environ
@@ -48,9 +49,10 @@
 // NewProvisioner returns a new Provisioner. When new machines
 // are added to the state, it allocates instances from the environment
 // and allocates them to the new machines.
-func NewProvisioner(st *state.State) *Provisioner {
+func NewProvisioner(st *state.State, machineId string) *Provisioner {
 	p := &Provisioner{
 		st:        st,
+		machineId: machineId,
 		instances: make(map[string]environs.Instance),
 		machines:  make(map[state.InstanceId]string),
 	}
@@ -270,19 +272,13 @@
 	if err != nil {
 		return err
 	}
-<<<<<<< HEAD
 	// Generate a unique nonce for the new instance.
 	uuid, err := trivial.NewUUID()
 	if err != nil {
 		return err
 	}
-	uniqueNonce := uuid.String()
+	uniqueNonce := fmt.Sprintf("%s:%s", state.MachineTag(p.machineId), uuid.String())
 	inst, err := p.environ.StartInstance(m.Id(), uniqueNonce, m.Series(), cons, stateInfo, apiInfo)
-=======
-	// TODO(dimitern) generate an unique random nonce in a follow-up.
-	nonce := "fake_nonce"
-	inst, err := p.environ.StartInstance(m.Id(), nonce, m.Series(), cons, stateInfo, apiInfo)
->>>>>>> 9a201c49
 	if err != nil {
 		// Set the state to error, so the machine will be skipped next
 		// time until the error is resolved, but don't return an
@@ -295,12 +291,7 @@
 		}
 		return nil
 	}
-<<<<<<< HEAD
 	if err := m.SetProvisioned(inst.Id(), uniqueNonce); err != nil {
-=======
-	// TODO(dimitern) generate an unique random nonce in a follow-up.
-	if err := m.SetProvisioned(inst.Id(), nonce); err != nil {
->>>>>>> 9a201c49
 		// The machine is started, but we can't record the mapping in
 		// state. It'll keep running while we fail out and restart,
 		// but will then be detected by findUnknownInstances and
